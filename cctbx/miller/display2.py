--- conflicted
+++ resolved
@@ -166,12 +166,7 @@
       #if (self.slice_selection.count(True) == 0):
         #raise ValueError("No data selected!")
     index_span = array.index_span()
-<<<<<<< HEAD
-    self.colourlabel = ",".join([ e for e in self.miller_array.info().labels
-                                   if "phi" not in e.lower() and  "sig" not in e.lower()])
-=======
     self.colourlabel = self.miller_array.info().label_string()
->>>>>>> 4c61b08d
     self.d_min = array.d_min()
     self.min_dist = 0.0
     self.nth_power_scale_radii = settings.nth_power_scale_radii
@@ -359,17 +354,10 @@
       data_for_colors = self.radians
       foms_for_colours = self.foms
        # assuming last part of the labels indicates the phase label as in ["FCALC","PHICALC"]
-<<<<<<< HEAD
-      self.colourlabel = ",".join([ e for e in self.miller_array.info().labels if "phi" in e.lower()])
-    elif (settings.sigma_color) and sigmas is not None:
-      data_for_colors = sigmas.as_double()
-      self.colourlabel = ",".join([ e for e in self.miller_array.info().labels if "sig" in e.lower()])
-=======
       self.colourlabel = "Phase of " + self.miller_array.info().label_string()
     elif (settings.sigma_color) and sigmas is not None:
       data_for_colors = sigmas.as_double()
       self.colourlabel = "Sigma of " + self.miller_array.info().label_string()
->>>>>>> 4c61b08d
     else :
       data_for_colors = flex.abs(data.deep_copy())
     uc = self.work_array.unit_cell()
