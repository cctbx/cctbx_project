from __future__ import division, absolute_import
import cctbx.crystal.direct_space_asu # import dependency
from cctbx.array_family import flex
import scitbx.array_family.shared # import dependency
import cctbx.geometry # import dependency

from libtbx.test_utils import approx_equal
from libtbx.str_utils import show_string

import boost.python
ext = boost.python.import_ext("cctbx_geometry_restraints_ext")
from cctbx_geometry_restraints_ext import *

import scitbx.stl.map
import math
import sys
import StringIO

nonbonded_radius_table = scitbx.stl.map.stl_string_double

nonbonded_distance_table = scitbx.stl.map.stl_string_stl_map_stl_string_double
nonbonded_distance_dict = scitbx.stl.map.stl_string_double

def weight_as_sigma(weight):
  if (weight <= 0): return 0
  return 1/weight**0.5

def sigma_as_weight(sigma):
  if (sigma <= 0): return 0
  return 1/sigma**2

def angle_delta_deg(angle_1, angle_2, periodicity=1):
  half_period = 180./max(1,periodicity)
  d = math.fmod(angle_2-angle_1, 2*half_period)
  if   (d < -half_period): d += 2*half_period
  elif (d >  half_period): d -= 2*half_period
  return d

class _(boost.python.injector, bond_params_table):

  def lookup(self, i_seq, j_seq):
    if (i_seq > j_seq): i_seq, j_seq = j_seq, i_seq
    bond_params_by_j_seq = self[i_seq]
    if (j_seq not in bond_params_by_j_seq): return None
    return bond_params_by_j_seq[j_seq]

class proxy_registry_process_result(object):

  def __init__(self,
        tabulated_proxy=None,
        is_new=False,
        is_conflicting=False,
        conflict_source_labels=None):
    self.tabulated_proxy = tabulated_proxy
    self.is_new = is_new
    self.is_conflicting = is_conflicting
    self.conflict_source_labels = conflict_source_labels

class proxy_registry_base(object):

  def __init__(self, proxies, strict_conflict_handling):
    self.proxies = proxies
    self.strict_conflict_handling = strict_conflict_handling
    self.n_resolved_conflicts = 0
    self.counts = flex.size_t()
    self.discard_table()

  def initialize_table(self):
    self.table = {}
    self.source_labels = flex.std_string()
    self.source_n_expected_atoms = flex.int()

  def discard_table(self):
    self.table = None
    self.source_labels = None
    self.source_n_expected_atoms = None

  def append_custom_proxy(self, proxy):
    assert self.table is None
    self.proxies.append(proxy)
    self.counts.append(1)

  def _append_proxy(self, source_info, proxy, process_result):
    self.proxies.append(proxy)
    self.counts.append(1)
    self.source_labels.append(source_info.labels())
    self.source_n_expected_atoms.append(source_info.n_expected_atoms())
    process_result.tabulated_proxy = proxy
    process_result.is_new = True

  def _handle_conflict(self,
        source_info,
        proxy,
        i_list,
        process_result):
    source_n_expected_atoms = source_info.n_expected_atoms()
    if (self.strict_conflict_handling
        or self.source_n_expected_atoms[i_list]
           == source_n_expected_atoms):
      process_result.is_conflicting = True
      process_result.conflict_source_labels = (self.source_labels[i_list],
                                               source_info.labels())
    else:
      self.n_resolved_conflicts += 1
      if (self.source_n_expected_atoms[i_list] < source_n_expected_atoms):
        self.proxies[i_list] = proxy
        self.source_labels[i_list] += ", " + source_info.labels()
        self.source_n_expected_atoms[i_list] = source_n_expected_atoms
        process_result.tabulated_proxy = proxy

class bond_simple_proxy_registry(proxy_registry_base):

  def __init__(self, n_seq, strict_conflict_handling):
    proxy_registry_base.__init__(self,
      proxies=shared_bond_simple_proxy(),
      strict_conflict_handling=strict_conflict_handling)
    self.n_seq = n_seq

  def initialize_table(self):
    proxy_registry_base.initialize_table(self)
    self.table = [{} for i in xrange(self.n_seq)]

  def is_proxy_set(self, i_seqs):
    if (not self.table[i_seqs[0]].has_key(i_seqs[1])):
      return None
    else:
      return True

  def is_any_proxy_set(self, i_seqs, j_seqs):
    for i in i_seqs:
      for j in j_seqs:
        tmp = [i,j]
        tmp.sort()
        ps = self.is_proxy_set(tmp)
        if ps: return ps
    return False

  def process(self, source_info, proxy, tolerance=1.e-6):
    result = proxy_registry_process_result()
    proxy = proxy.sort_i_seqs()
    if (not self.table[proxy.i_seqs[0]].has_key(proxy.i_seqs[1])):
      self.table[proxy.i_seqs[0]][proxy.i_seqs[1]] = self.proxies.size()
      self._append_proxy(
        source_info=source_info,
        proxy=proxy,
        process_result=result)
    else:
      i_list = self.table[proxy.i_seqs[0]][proxy.i_seqs[1]]
      result.tabulated_proxy = self.proxies[i_list]
      if (   abs(result.tabulated_proxy.distance_ideal
                                - proxy.distance_ideal) > tolerance
          or abs(result.tabulated_proxy.weight - proxy.weight)
               > tolerance):
        self._handle_conflict(
          source_info=source_info,
          proxy=proxy,
          i_list=i_list,
          process_result=result)
      if (not result.is_conflicting):
        self.counts[i_list] += 1
    return result

class angle_proxy_registry(proxy_registry_base):

  def __init__(self, strict_conflict_handling):
    proxy_registry_base.__init__(self,
      proxies=shared_angle_proxy(),
      strict_conflict_handling=strict_conflict_handling)

  def add_if_not_duplicated(self, proxy, tolerance=1.e-6):
    assert len(proxy.i_seqs) == 3
    proxy = proxy.sort_i_seqs()
    tab_i_seq_1 = self.table.setdefault(proxy.i_seqs[1], {})
    i_seqs_0_2 = (proxy.i_seqs[0], proxy.i_seqs[2])
    if (not tab_i_seq_1.has_key(i_seqs_0_2)):
      tab_i_seq_1[i_seqs_0_2] = self.proxies.size()
      self.proxies.append(proxy)
      self.counts.append(1)
      return True
    return False

  def process(self, source_info, proxy, tolerance=1.e-6):
    result = proxy_registry_process_result()
    proxy = proxy.sort_i_seqs()
    tab_i_seq_1 = self.table.setdefault(proxy.i_seqs[1], {})
    i_seqs_0_2 = (proxy.i_seqs[0], proxy.i_seqs[2])
    if (not tab_i_seq_1.has_key(i_seqs_0_2)):
      tab_i_seq_1[i_seqs_0_2] = self.proxies.size()
      self._append_proxy(
        source_info=source_info,
        proxy=proxy,
        process_result=result)
    else:
      i_list = tab_i_seq_1[i_seqs_0_2]
      result.tabulated_proxy = self.proxies[i_list]
      if (   abs(angle_delta_deg(result.tabulated_proxy.angle_ideal,
                                 proxy.angle_ideal)) > tolerance
          or abs(result.tabulated_proxy.weight - proxy.weight)
               > tolerance):
        self._handle_conflict(
          source_info=source_info,
          proxy=proxy,
          i_list=i_list,
          process_result=result)
      if (not result.is_conflicting):
        self.counts[i_list] += 1
    return result

  def lookup_i_proxy(self, i_seqs):
    "See also: cctbx::geometry_restraints::angle_proxy::sort_i_seqs()"
    (i0, i1, i2) = i_seqs
    tab_i_seq_1 = self.table.get(i1)
    if (tab_i_seq_1 is None):
      return None
    if (i0 > i2):
      return tab_i_seq_1.get((i2, i0))
    return tab_i_seq_1.get((i0, i2))

class dihedral_proxy_registry(proxy_registry_base):

  def __init__(self, strict_conflict_handling):
    proxy_registry_base.__init__(self,
      proxies=shared_dihedral_proxy(),
      strict_conflict_handling=strict_conflict_handling)

  def add_if_not_duplicated(self, proxy, tolerance=1.e-6):
    assert len(proxy.i_seqs) == 4
    proxy = proxy.sort_i_seqs()
    tab_i_seq_0 = self.table.setdefault(proxy.i_seqs[0], {})
    i_seqs_1_2_3 = (proxy.i_seqs[1], proxy.i_seqs[2], proxy.i_seqs[3])
    if (not tab_i_seq_0.has_key(i_seqs_1_2_3)):
      tab_i_seq_0[i_seqs_1_2_3] = self.proxies.size()
      self.proxies.append(proxy)
      self.counts.append(1)
      return True
    return False

  def process(self, source_info, proxy, tolerance=1.e-6):
    result = proxy_registry_process_result()
    proxy = proxy.sort_i_seqs()
    tab_i_seq_0 = self.table.setdefault(proxy.i_seqs[0], {})
    i_seqs_1_2_3 = (proxy.i_seqs[1], proxy.i_seqs[2], proxy.i_seqs[3])
    if (not tab_i_seq_0.has_key(i_seqs_1_2_3)):
      tab_i_seq_0[i_seqs_1_2_3] = self.proxies.size()
      self._append_proxy(
        source_info=source_info,
        proxy=proxy,
        process_result=result)
    else:
      i_list = tab_i_seq_0[i_seqs_1_2_3]
      result.tabulated_proxy = self.proxies[i_list]
      if (   abs(angle_delta_deg(result.tabulated_proxy.angle_ideal,
                                 proxy.angle_ideal,
                                 proxy.periodicity)) > tolerance
          or abs(result.tabulated_proxy.weight - proxy.weight)
               > tolerance
          or result.tabulated_proxy.periodicity != proxy.periodicity):
        self._handle_conflict(
          source_info=source_info,
          proxy=proxy,
          i_list=i_list,
          process_result=result)
      if (not result.is_conflicting):
        self.counts[i_list] += 1
    return result

  def lookup_i_proxy(self, i_seqs):
    "See also: cctbx::geometry_restraints::dihedral_proxy::sort_i_seqs()"
    (i0, i1, i2, i3) = i_seqs
    angle_sign = 1
    if (i0 > i3):
      i0, i3 = i3, i0
      angle_sign *= -1
    if (i1 > i2):
      i1, i2 = i2, i1
      angle_sign *= -1
    tab_i_seq_0 = self.table.get(i0)
    if (tab_i_seq_0 is None):
      return (None, None)
    return (tab_i_seq_0.get((i1, i2, i3)), angle_sign)

class chirality_proxy_registry(proxy_registry_base):

  def __init__(self, strict_conflict_handling):
    proxy_registry_base.__init__(self,
      proxies=shared_chirality_proxy(),
      strict_conflict_handling=strict_conflict_handling)

  def add_if_not_duplicated(self, proxy, tolerance=1.e-6):
    proxy = proxy.sort_i_seqs()
    tab_i_seq_0 = self.table.setdefault(proxy.i_seqs[0], {})
    i_seqs_1_2_3 = (proxy.i_seqs[1], proxy.i_seqs[2], proxy.i_seqs[3])
    if (not tab_i_seq_0.has_key(i_seqs_1_2_3)):
      tab_i_seq_0[i_seqs_1_2_3] = self.proxies.size()
      self.proxies.append(proxy)
      self.counts.append(1)
      return True
    return False


  def process(self, source_info, proxy, tolerance=1.e-6):
    result = proxy_registry_process_result()
    proxy = proxy.sort_i_seqs()
    tab_i_seq_0 = self.table.setdefault(proxy.i_seqs[0], {})
    i_seqs_1_2_3 = (proxy.i_seqs[1], proxy.i_seqs[2], proxy.i_seqs[3])
    if (not tab_i_seq_0.has_key(i_seqs_1_2_3)):
      tab_i_seq_0[i_seqs_1_2_3] = self.proxies.size()
      self._append_proxy(
        source_info=source_info,
        proxy=proxy,
        process_result=result)
    else:
      i_list = tab_i_seq_0[i_seqs_1_2_3]
      result.tabulated_proxy = self.proxies[i_list]
      if (   abs(result.tabulated_proxy.volume_ideal - proxy.volume_ideal)
               > tolerance
          or abs(result.tabulated_proxy.weight - proxy.weight)
               > tolerance):
        self._handle_conflict(
          source_info=source_info,
          proxy=proxy,
          i_list=i_list,
          process_result=result)
      if (not result.is_conflicting):
        self.counts[i_list] += 1
    return result

class planarity_proxy_registry(proxy_registry_base):

  def __init__(self, strict_conflict_handling):
    proxy_registry_base.__init__(self,
      proxies=shared_planarity_proxy(),
      strict_conflict_handling=strict_conflict_handling)

  def add_if_not_duplicated(self, proxy, tolerance=1.e-6):
    assert proxy.i_seqs.size() > 2
    proxy = proxy.sort_i_seqs()
    tab_i_seq_0 = self.table.setdefault(proxy.i_seqs[0], {})
    i_seqs_1_up = tuple(proxy.i_seqs[1:])
    if (not tab_i_seq_0.has_key(i_seqs_1_up)):
      tab_i_seq_0[i_seqs_1_up] = self.proxies.size()
      # saving proxy number in list
      self.proxies.append(proxy)
      self.counts.append(1)
      return True
    return False

  def process(self, source_info, proxy, tolerance=1.e-6):
    assert proxy.i_seqs.size() > 0
    result = proxy_registry_process_result()
    proxy = proxy.sort_i_seqs()
    tab_i_seq_0 = self.table.setdefault(proxy.i_seqs[0], {})
    i_seqs_1_up = tuple(proxy.i_seqs[1:])
    if (not tab_i_seq_0.has_key(i_seqs_1_up)):
      tab_i_seq_0[i_seqs_1_up] = self.proxies.size()
      self._append_proxy(
        source_info=source_info,
        proxy=proxy,
        process_result=result)
    else:
      i_list = tab_i_seq_0[i_seqs_1_up]
      result.tabulated_proxy = self.proxies[i_list]
      if (not approx_equal(result.tabulated_proxy.weights, proxy.weights,
                           eps=tolerance)):
        self._handle_conflict(
          source_info=source_info,
          proxy=proxy,
          i_list=i_list,
          process_result=result)
      if (not result.is_conflicting):
        self.counts[i_list] += 1
    return result

class parallelity_proxy_registry(proxy_registry_base):
  def __init__(self, strict_conflict_handling):
    proxy_registry_base.__init__(self,
        proxies=shared_parallelity_proxy(),
        strict_conflict_handling=strict_conflict_handling)

  def add_if_not_duplicated(self, proxy, tolerance=1.e-6):
    assert proxy.i_seqs.size() > 2
    assert proxy.j_seqs.size() > 2
    proxy = proxy.sort_ij_seqs()
    tab_i_seqs = tuple(proxy.i_seqs)
    tab_j_seqs = tuple(proxy.j_seqs)
    if (self.table.get((tab_i_seqs, tab_j_seqs), -1) <0 and
        self.table.get((tab_j_seqs, tab_i_seqs), -1) <0):
      # saving proxy number in list
      self.table[(tab_i_seqs, tab_j_seqs)]= self.proxies.size()
      self.proxies.append(proxy)
      self.counts.append(1)
      return True
    return False


  def process(self, source_info, proxy, tolerance=1.e-6):
    assert proxy.i_seqs.size() > 2
    assert proxy.j_seqs.size() > 2
    result = proxy_registry_process_result()
    proxy = proxy.sort_ij_seqs()
    # here we want to make sure that we don't have this proxy yet
    tab_i_seqs = tuple(proxy.i_seqs)
    tab_j_seqs = tuple(proxy.j_seqs)
    if (self.table.get((tab_i_seqs, tab_j_seqs), -1) <0 and
        self.table.get((tab_j_seqs, tab_i_seqs), -1) <0):
      # saving proxy number in list
      self.table[(tab_i_seqs, tab_j_seqs)]= self.proxies.size()
      self._append_proxy(
        source_info=source_info,
        proxy=proxy,
        process_result=result)
    else:
      # conflict, we have precisely the same proxy!!!
      i_list = max(self.table.get((tab_i_seqs, tab_j_seqs), -1),
                   self.table.get((tab_j_seqs, tab_i_seqs), -1))
      # number of duplicated proxy
      result.tabulated_proxy = self.proxies[i_list]
      if (not approx_equal(result.tabulated_proxy.weight, proxy.weight,
                           eps=tolerance)):
        self._handle_conflict(
          source_info=source_info,
          proxy=proxy,
          i_list=i_list,
          process_result=result)
      if (not result.is_conflicting):
        self.counts[i_list] += 1 # mark somewhere that this is duplicated
    return result

class _(boost.python.injector, prolsq_repulsion_function):

  def customized_copy(O, c_rep=None, k_rep=None, irexp=None, rexp=None):
    if (c_rep is None): c_rep = O.c_rep
    if (k_rep is None): k_rep = O.k_rep
    if (irexp is None): irexp = O.irexp
    if (rexp is None): rexp = O.rexp
    return prolsq_repulsion_function(
      c_rep=c_rep, k_rep=k_rep, irexp=irexp, rexp=rexp)

def _bond_show_sorted_impl(self,
                           by_value,
                           sites_cart,
                           site_labels=None,
                           unit_cell=None,
                           f=None,
                           prefix="",
                           max_items=None,
                           origin_id=None):
  if unit_cell is None:
    sorted_table, n_not_shown = self.get_sorted(
      by_value=by_value,
      sites_cart=sites_cart,
      site_labels=site_labels,
      max_items=max_items,
      origin_id=origin_id)
  else:
    sorted_table, n_not_shown = self.get_sorted(
      by_value=by_value,
      sites_cart=sites_cart,
      unit_cell=unit_cell,
      site_labels=site_labels,
      max_items=max_items,
      origin_id=origin_id)
  len_sorted_table = 0 if sorted_table is None else len(sorted_table)
  if n_not_shown is None: n_not_shown = 0
  print >> f, "%sBond restraints: %d" % (prefix, len_sorted_table+n_not_shown)
  if (f is None): f = sys.stdout
  if len_sorted_table+n_not_shown==0: return
  print >> f, "%sSorted by %s:" % (prefix, by_value)
  if sorted_table is not None:
    for restraint_info in sorted_table :
      (i_seq,j_seq,  # Always
        labels, distance_ideal, distance_model, slack, delta, sigma, weight,
        residual, sym_op_j, rt_mx) = restraint_info
      s = "bond"
      for label in labels :
        print >> f, "%s%4s %s" % (prefix, s, label)
        s = ""
      if (slack == 0):
        l = ""
        v = ""
      else:
        l = "  slack"
        v = " %6.3f" % slack
      print >> f, "%s  ideal  model%s  delta    sigma   weight residual%s" % (
        prefix, l, sym_op_j)
      print >> f, "%s  %5.3f %6.3f%s %6.3f %6.2e %6.2e %6.2e" % (
        prefix, distance_ideal, distance_model, v, delta,
        sigma, weight, residual),
      if (rt_mx is not None):
        print >> f, rt_mx,
      print >> f
  if (n_not_shown != 0):
    print >> f, prefix + "... (remaining %d not shown)" % n_not_shown

class _(boost.python.injector, shared_bond_asu_proxy):
  def get_proxies_without_origin_id(self, origin_id):
    result = shared_bond_asu_proxy()
    for p in self:
      if p.origin_id != origin_id:
        result.append(p)
    return result

class _(boost.python.injector, shared_bond_simple_proxy):

  def as_pymol_dashes(self, pdb_hierarchy):
    # copied from mmtbx/geometry_restraints/hbond.py due to deprecation of
    # hbond.py
    result = ""
    pdb_atoms = pdb_hierarchy.atoms()
    for proxy in self:
      i_seq, j_seq = proxy.i_seqs
      atom1 = pdb_atoms[i_seq].fetch_labels()
      atom2 = pdb_atoms[j_seq].fetch_labels()
      base_sele = """chain "%s" and resi %s and name %s and alt '%s'"""
      sele1 = base_sele % (atom1.chain_id.strip(), atom1.resid(), atom1.name, atom1.altloc)
      sele2 = base_sele % (atom2.chain_id.strip(), atom2.resid(), atom2.name, atom2.altloc)
      result += "dist %s, %s\n" % (sele1, sele2)
    return result

  def as_refmac_restraints(self, pdb_hierarchy):
    # copied from mmtbx/geometry_restraints/hbond.py due to deprecation of
    # hbond.py
    pdb_atoms = pdb_hierarchy.atoms()
    result = ""
    for proxy in self:
      sigma = 0.05
      if proxy.weight > 1e-5:
        sigma = 1.0/(proxy.weight**0.5)
      i_seq, j_seq = proxy.i_seqs
      atom1 = pdb_atoms[i_seq].fetch_labels()
      atom2 = pdb_atoms[j_seq].fetch_labels()
      cmd = (("exte dist first chain %s residue %s atom %s " +
              "second chain %s residue %s atom %s value %.3f sigma %.2f") %
        (atom1.chain_id, atom1.resseq, atom1.name, atom2.chain_id,
         atom2.resseq, atom2.name, proxy.distance_ideal, sigma))
      result += "%s\n" % cmd
    return result

  def as_kinemage(self, pdb_hierarchy):
    # copied from mmtbx/geometry_restraints/hbond.py due to deprecation of
    # hbond.py. Outputs something, not tested.
    pdb_atoms = pdb_hierarchy.atoms()
    result = ""
    result += """\
@group {PHENIX H-bonds}
@subgroup {H-bond dots} dominant"""
    for proxy in self:
      i_seq, j_seq = proxy.i_seqs
      a = pdb_atoms[i_seq].xyz
      b = pdb_atoms[j_seq].xyz
      ab = (b[0] - a[0], b[1] - a[1], b[2] - a[2])
      result += """@dotlist {Drawn dots} color= green"""
      for x in range(1, 12):
        fac = float(x) / 12
        vec = (a[0] + (ab[0]*fac), a[1] + (ab[1]*fac), a[2] + (ab[2]*fac))
        if (x == 1):
          result += "{drawn} %.4f %.4f %.4f" % vec
        else :
          result += "{''} %.4f %.4f %.4f" % vec
    return result

  # shared_bond_simple_proxy
  def get_sorted(self,
        by_value,
        sites_cart,
        site_labels=None,
        unit_cell=None,
        max_items=None,
        origin_id=None):
    assert origin_id is None # not implemented
    assert by_value in ["residual", "delta"]
    assert site_labels is None or len(site_labels) == sites_cart.size()
    if (self.size() == 0): return None, None
    if (max_items is not None and max_items <= 0): return None, None
    if (by_value == "residual"):
      data_to_sort = self.residuals(sites_cart=sites_cart, unit_cell=unit_cell)
    elif (by_value == "delta"):
      data_to_sort = flex.abs(
        self.deltas(sites_cart=sites_cart, unit_cell=unit_cell))
    else:
      raise AssertionError
    i_proxies_sorted = flex.sort_permutation(data=data_to_sort, reverse=True)
    if (max_items is not None):
      i_proxies_sorted = i_proxies_sorted[:max_items]
    sorted_table = []
    for i_proxy in i_proxies_sorted:
      proxy = self[i_proxy]
      i_seq,j_seq = proxy.i_seqs
      rt_mx = proxy.rt_mx_ji
      if rt_mx is None: sym_op_j = ""
      else: sym_op_j = " sym.op."
      if unit_cell is None:
        restraint = bond(
          sites_cart=sites_cart,
          proxy=proxy)
      else:
        restraint = bond(
          unit_cell,
          sites_cart=sites_cart,
          proxy=proxy)
      labels = []
      for i in [i_seq, j_seq]:
        if (site_labels is None): l = str(i)
        else:                     l = site_labels[i]
        labels.append(l)
      info = (i_seq, j_seq, labels, restraint.distance_ideal, restraint.distance_model,
         restraint.slack, restraint.delta,
         weight_as_sigma(weight=restraint.weight), restraint.weight,
         restraint.residual(), sym_op_j, rt_mx)
      sorted_table.append(info)
    n_not_shown = data_to_sort.size() - i_proxies_sorted.size()
    return sorted_table, n_not_shown

  # shared_bond_simple_proxy
  def show_sorted(self,
                  by_value,
                  sites_cart,
                  site_labels=None,
                  unit_cell=None,
                  f=None,
                  prefix="",
                  max_items=None,
                  origin_id=None):
    if f is None: f = sys.stdout
    # print >> f, "%sBond restraints: %d" % (prefix, self.size())
    _bond_show_sorted_impl(self, by_value,
                           sites_cart=sites_cart,
                           site_labels=site_labels,
                           unit_cell=unit_cell,
                           f=f,
                           prefix=prefix,
                           max_items=max_items,
                           origin_id=origin_id)

  def deltas(self, sites_cart, unit_cell=None):
    if unit_cell is None:
      return bond_deltas(sites_cart=sites_cart, proxies=self)
    else:
      return bond_deltas(
        unit_cell=unit_cell, sites_cart=sites_cart, proxies=self)

  def residuals(self, sites_cart, unit_cell=None):
    if unit_cell is None:
      return bond_residuals(sites_cart=sites_cart, proxies=self)
    else:
      return bond_residuals(
        unit_cell=unit_cell, sites_cart=sites_cart, proxies=self)

  def get_proxies_with_origin_id(self, origin_id=0): # this is the default
    result = []
    for p in self:
      if p.origin_id == origin_id:
        result.append(p)
    return result

  def get_proxies_without_origin_id(self, origin_id):
    result = shared_bond_simple_proxy()
    for p in self:
      if p.origin_id != origin_id:
        result.append(p)
    return result

class _(boost.python.injector, bond_sorted_asu_proxies):

  def show_histogram_of_model_distances(self,
        sites_cart,
        n_slots=5,
        cutoff_warn_small=0.5,
        cutoff_warn_large=5,
        cutoff_warn_extreme=20,
        f=None,
        prefix="",
        origin_id=None):
    if (self.n_total() == 0): return None
    if (f is None): f = sys.stdout
    print >> f, "%sHistogram of bond lengths:" % prefix
    hdata = None
    if origin_id is None:
      hdata = bond_distances_model(
        sites_cart=sites_cart,
        sorted_asu_proxies=self)
    else:
      sorted_table, n_not_shown = self.get_sorted(
                        by_value="delta",
                        sites_cart=sites_cart,
                        origin_id=origin_id)
      hd = [x[4] for x in sorted_table]
      hdata = flex.double(hd)
    histogram = flex.histogram(
      data=flex.double(hdata),
      n_slots=n_slots)
    low_cutoff = histogram.data_min()
    for i,n in enumerate(histogram.slots()):
      high_cutoff = histogram.data_min() + histogram.slot_width() * (i+1)
      print >> f, "%s  %8.2f - %8.2f: %d" % (
        prefix, low_cutoff, high_cutoff, n)
      low_cutoff = high_cutoff
    if (cutoff_warn_small is not None
        and histogram.data_min() < cutoff_warn_small):
      print >> f, "%sWarning: very small bond lengths." % prefix
    if (cutoff_warn_extreme is not None
        and histogram.data_max() > cutoff_warn_extreme):
      print >> f, "%sWarning: extremely large bond lengths." % prefix
    elif (cutoff_warn_large is not None
          and histogram.data_max() > cutoff_warn_large):
      print >> f, "%sWarning: very large bond lengths." % prefix
    return histogram

  def deltas(self, sites_cart, origin_id=None):
    if origin_id is None:
      return bond_deltas(sites_cart=sites_cart, sorted_asu_proxies=self)
    return bond_deltas(sites_cart=sites_cart, sorted_asu_proxies=self,
        origin_id=origin_id)

  def residuals(self, sites_cart, origin_id=None):
    if origin_id is None:
      return bond_residuals(sites_cart=sites_cart, sorted_asu_proxies=self)
    return bond_residuals(sites_cart=sites_cart, sorted_asu_proxies=self,
        origin_id=origin_id)

  def get_proxies_with_origin_id(self, origin_id=0): # this is the default
    result = []
    for p in self.simple:
      if p.origin_id == origin_id:
        result.append(p)
    for p in self.asu:
      if p.origin_id == origin_id:
        result.append(p)
    return result

  def show_histogram_of_deltas(self,
        sites_cart,
        n_slots=5,
        f=None,
        prefix="",
        origin_id=None):
    if (self.n_total() == 0): return
    if (f is None): f = sys.stdout
    print >> f, "%sHistogram of bond deltas:" % prefix
    hdata = None
    if origin_id is None:
      hdata = bond_deltas(
        sites_cart=sites_cart,
        sorted_asu_proxies=self)
    else:
      sorted_table, n_not_shown = self.get_sorted(
                        by_value="delta",
                        sites_cart=sites_cart,
                        origin_id=origin_id)
      hd = [x[6] for x in sorted_table]
      hdata = flex.double(hd)
    histogram = flex.histogram(
      data=flex.abs(hdata),
      n_slots=n_slots)
    low_cutoff = histogram.data_min()
    for i,n in enumerate(histogram.slots()):
      high_cutoff = histogram.data_min() + histogram.slot_width() * (i+1)
      print >> f, "%s  %8.3f - %8.3f: %d" % (
        prefix, low_cutoff, high_cutoff, n)
      low_cutoff = high_cutoff
    return histogram

  # bond_sorted_asu_proxies
  def get_sorted(self,
        by_value,
        sites_cart,
        site_labels=None,
        max_items=None,
        origin_id=None):
    assert by_value in ["residual", "delta"]
    assert site_labels is None or len(site_labels) == sites_cart.size()
    if (self.n_total() == 0): return None, None
    if (max_items is not None and max_items <0): return None, None
    if (by_value == "residual"):
      data_to_sort = self.residuals(sites_cart=sites_cart)
    elif (by_value == "delta"):
      data_to_sort = flex.abs(self.deltas(sites_cart=sites_cart))
    else:
      raise AssertionError
    i_proxies_sorted = flex.sort_permutation(data=data_to_sort, reverse=True)
    total_proxies = len(i_proxies_sorted)
    correct_id_proxies = total_proxies
    if origin_id is not None:
      correct_id_proxies = [i.origin_id for i in self.simple].count(origin_id)
      correct_id_proxies += [i.origin_id for i in self.asu].count(origin_id)
    if max_items is None:
      max_items = correct_id_proxies
    if (self.asu.size() == 0):
      asu_mappings = None
    else:
      asu_mappings = self.asu_mappings()
    n_simple = self.simple.size()
    sorted_table = []
    n = 0
    n_outputted = 0
    n_excluded = 0
    while n < total_proxies and n_outputted < max_items:
      i_proxy = i_proxies_sorted[n]
      if (i_proxy < n_simple):
        proxy = self.simple[i_proxy]
        i_seq,j_seq = proxy.i_seqs
        rt_mx = None
        sym_op_j = ""
        restraint = bond(
          sites_cart=sites_cart,
          proxy=proxy)
      else:
        proxy = self.asu[i_proxy-n_simple]
        i_seq,j_seq = proxy.i_seq, proxy.j_seq
        rt_mx = asu_mappings.get_rt_mx_ji(pair=proxy)
        sym_op_j = " sym.op."
        restraint = bond(
          sites_cart=sites_cart,
          asu_mappings=asu_mappings,
          proxy=proxy)
      if origin_id is None or origin_id == proxy.origin_id:
        labels = []
        for i in [i_seq, j_seq]:
          if (site_labels is None): l = str(i)
          else:                     l = site_labels[i]
          labels.append(l)
        info=(i_seq, j_seq, labels, restraint.distance_ideal, restraint.distance_model,
           restraint.slack, restraint.delta,
           weight_as_sigma(weight=restraint.weight), restraint.weight,
           restraint.residual(), sym_op_j, rt_mx)
        sorted_table.append(info)
        n_outputted += 1
      else:
        n_excluded += 1
      n += 1
    n_not_shown = correct_id_proxies - n_outputted
    return sorted_table, n_not_shown

  def get_outliers(self, sites_cart, sigma_threshold):
    result = []
    vals = self.get_sorted(by_value="delta", sites_cart=sites_cart)[0]
    if(vals is None): return result
    for it in vals:
      i,j = it[0],it[1]
      delta = abs(it[6])
      sigma = it[7]
      if(delta > sigma*sigma_threshold):
        result.append([i,j])
    return result

  def get_filtered_deltas(self,
      sites_cart,
      origin_id=None):
    n_proxies = self.n_total()
    if (n_proxies == 0): return None
    if (self.asu.size() == 0):
      asu_mappings = None
    else:
      asu_mappings = self.asu_mappings()
    if origin_id is None:
      return self.deltas(sites_cart=sites_cart)
    else:
      result = flex.double()
      n_simple = self.simple.size()
      for i in range(n_simple):
        proxy = self.simple[i]
        if proxy.origin_id == origin_id:
          rt_mx = None
          sym_op_j = ""
          restraint = bond(
            sites_cart=sites_cart,
            proxy=proxy)
          result.append(restraint.delta)
      for i in range(n_simple, n_proxies):
        proxy = self.asu[i-n_simple]
        if proxy.origin_id == origin_id:
          rt_mx = asu_mappings.get_rt_mx_ji(pair=proxy)
          sym_op_j = " sym.op."
          restraint = bond(
            sites_cart=sites_cart,
            asu_mappings=asu_mappings,
            proxy=proxy)
          result.append(restraint.delta)
      return result if len(result) > 0 else None

  # bond_sorted_asu_proxies
  def show_sorted(self,
        by_value,
        sites_cart,
        site_labels=None,
        f=None,
        prefix="",
        max_items=None,
        origin_id=None):
    if f is None: f = sys.stdout
    # print >> f, "%sBond restraints: %d" % (prefix, self.n_total())
    return _bond_show_sorted_impl(self, by_value,
                          sites_cart=sites_cart,
                          site_labels=site_labels,
                          f=f,
                          prefix=prefix,
                          max_items=max_items,
                          origin_id=origin_id)

class _(boost.python.injector, nonbonded_sorted_asu_proxies):

  def deltas(self, sites_cart):
    return nonbonded_deltas(sites_cart=sites_cart, sorted_asu_proxies=self)

  def show_histogram_of_model_distances(self,
        sites_cart,
        n_slots=5,
        cutoff_warn_small=1.0,
        f=None,
        prefix=""):
    if (self.n_total() == 0): return None
    if (f is None): f = sys.stdout
    print >> f, "%sHistogram of nonbonded interaction distances:" % prefix
    histogram = flex.histogram(
      data=self.deltas(sites_cart=sites_cart),
      n_slots=n_slots)
    low_cutoff = histogram.data_min()
    for i,n in enumerate(histogram.slots()):
      high_cutoff = histogram.data_min() + histogram.slot_width() * (i+1)
      print >> f, "%s  %8.2f - %8.2f: %d" % (
        prefix, low_cutoff, high_cutoff, n)
      low_cutoff = high_cutoff
    if (cutoff_warn_small is not None
        and histogram.data_min() < cutoff_warn_small):
      print >> f, "%sWarning: very small nonbonded interaction distances." % (
        prefix)
    return histogram

  def get_sorted_i_proxies(self,
                           by_value,
                           sites_cart,
                           site_labels=None,
                           max_items=None,
                           ):
    assert by_value in ["delta"]
    deltas = nonbonded_deltas(sites_cart=sites_cart, sorted_asu_proxies=self)
    if (deltas.size() == 0): return
    if (max_items is not None and max_items <= 0): return
    i_proxies_sorted = flex.sort_permutation(data=deltas)
    if (max_items is not None):
      i_proxies_sorted = i_proxies_sorted[:max_items]
    return i_proxies_sorted

  def get_sorted_proxies(self,
                         by_value,
                         sites_cart,
                         site_labels=None,
                         max_items=None,
                         ):
    assert by_value in ["delta"]
    i_proxies_sorted = self.get_sorted_i_proxies(by_value=by_value,
                                                 sites_cart=sites_cart,
                                                 site_labels=site_labels,
                                                 max_items=max_items,
      )
    if (self.asu.size() == 0):
      asu_mappings = None
    else:
      asu_mappings = self.asu_mappings()
    n_simple = self.simple.size()
    sorted_proxies=[]
    for i_proxy in i_proxies_sorted:
      if (i_proxy < n_simple):
        proxy = self.simple[i_proxy]
      else:
        proxy = self.asu[i_proxy-n_simple]
      sorted_proxies.append(proxy)
    return sorted_proxies

  def get_sorted(self,
                 by_value,
                 sites_cart,
                 site_labels=None,
                 max_items=None,
                 include_proxy=False,
                 ):
    assert by_value in ["delta"]
    deltas = nonbonded_deltas(sites_cart=sites_cart, sorted_asu_proxies=self)
    if (deltas.size() == 0): return [], 0
    if (max_items is not None and max_items <= 0): return [], deltas.size()
    i_proxies_sorted = flex.sort_permutation(data=deltas)
    if (max_items is not None):
      i_proxies_sorted = i_proxies_sorted[:max_items]
    if (self.asu.size() == 0):
      asu_mappings = None
    else:
      asu_mappings = self.asu_mappings()
    n_simple = self.simple.size()
    sorted_table=[]
    for i_proxy in i_proxies_sorted:
      if (i_proxy < n_simple):
        proxy = self.simple[i_proxy]
        i_seq,j_seq = proxy.i_seqs
        rt_mx = None
        sym_op_j = ""
      else:
        proxy = self.asu[i_proxy-n_simple]
        i_seq,j_seq = proxy.i_seq,proxy.j_seq
        rt_mx = asu_mappings.get_rt_mx_ji(pair=proxy)
        sym_op_j = " sym.op."
      labels = []
      for i in [i_seq, j_seq]:
        if (site_labels is None): l = str(i)
        else:                     l = site_labels[i]
        labels.append(l)
      m, v = deltas[i_proxy], proxy.vdw_distance
      if include_proxy:
        sorted_table.append(
          (labels,
           i_seq,
           j_seq,
           deltas[i_proxy],
           proxy.vdw_distance,
           sym_op_j,
           rt_mx,
           proxy)
          )
      else:
        sorted_table.append(
          (labels,
           i_seq,
           j_seq,
           deltas[i_proxy],
           proxy.vdw_distance,
           sym_op_j,
           rt_mx)
          )
    n_not_shown = deltas.size() - i_proxies_sorted.size()
    return sorted_table, n_not_shown

  def get_symmetry_interacting_indices_unique(self, sites_cart):
    """
    See output of show_sorted below to understand what this function does.
    Find atom indices in the main copy that bump with the main copy via symmetry
    or periodicity. There may be several symmetry/periodicity related copies
    corresponding to given atom in main copy. The function returns a dictionary
    with keys being atom indices in main copy and values being the list of
    symmetry operations to generate interacting mates.
    """
    result = {}
    deltas = nonbonded_deltas(sites_cart=sites_cart, sorted_asu_proxies=self)
    if (deltas.size() == 0): return
    i_proxies_sorted = flex.sort_permutation(data=deltas)
    if (self.asu.size() == 0):
      asu_mappings = None
    else:
      asu_mappings = self.asu_mappings()
    n_simple = self.simple.size()
    for i_proxy in i_proxies_sorted:
      if (i_proxy >= n_simple):
        proxy = self.asu[i_proxy-n_simple]
        i_seq,j_seq = proxy.i_seq,proxy.j_seq
        rt_mx = asu_mappings.get_rt_mx_ji(pair=proxy)
        #if str(rt_mx)=="x,y,z": continue # why do I need this?
        result.setdefault(j_seq, []).append(rt_mx)
    for k,v in zip(result.keys(), result.values()):
      result[k] = list(set(v))
    return result

  def show_sorted(self,
        by_value,
        sites_cart,
        site_labels=None,
        f=None,
        prefix="",
        max_items=None,
        suppress_model_minus_vdw_greater_than=0.2,
        but_show_all_model_up_to=3.5):
    assert by_value in ["delta"]
    sorted_table, n_not_shown = self.get_sorted(
        by_value=by_value,
        sites_cart=sites_cart,
        site_labels=site_labels,
        max_items=max_items,
        include_proxy=False)
    if (f is None): f = sys.stdout
    print >> f, "%sNonbonded interactions: %d" % (prefix, len(sorted_table)+n_not_shown)
    if len(sorted_table) == 0: return
    print >> f, "%sSorted by model distance:" % prefix

    for info in sorted_table:
      labels, i_seq, j_seq, delta, vdw_distance, sym_op_j, rt_mx = info
      def suppress():
        m, v = delta, vdw_distance
        if (suppress_model_minus_vdw_greater_than is None): return False
        if (m-v <= suppress_model_minus_vdw_greater_than): return False
        if (but_show_all_model_up_to is None): return True
        if (m <= but_show_all_model_up_to): return False
        return True
      if (suppress()): continue
      s = "nonbonded"
      for l in labels:
        print >> f, "%s%9s %s" % (prefix, s, l)
        s = ""
      print >> f, "%s   model   vdw%s" % (prefix, sym_op_j)
      print >> f, "%s  %6.3f %5.3f" % (prefix, delta, vdw_distance),
      if (rt_mx is not None):
        print >> f, rt_mx,
      print >> f
    if (n_not_shown != 0):
      print >> f, prefix + "... (remaining %d not shown)" % n_not_shown

class _(boost.python.injector, angle):

  def _show_sorted_item(O, f, prefix):
    print >> f, "%s    ideal   model   delta" \
      "    sigma   weight residual" % prefix
    print >> f, "%s  %7.2f %7.2f %7.2f %6.2e %6.2e %6.2e" % (
      prefix,
      O.angle_ideal, O.angle_model, O.delta,
      weight_as_sigma(weight=O.weight), O.weight, O.residual())

  def _get_sorted_item(O):
    return [O.angle_ideal, O.angle_model, O.delta,
            weight_as_sigma(weight=O.weight), O.weight, O.residual()]

class _(boost.python.injector, shared_angle_proxy):

  def as_pymol_dashes(self, pdb_hierarchy):
    # copied from mmtbx/geometry_restraints/hbond.py due to deprecation of
    # hbond.py
    result = ""
    pdb_atoms = pdb_hierarchy.atoms()
    i = 0
    for proxy in self:
      i_seq, j_seq, k_seq = proxy.i_seqs
      atom1 = pdb_atoms[i_seq].fetch_labels()
      atom2 = pdb_atoms[j_seq].fetch_labels()
      atom3 = pdb_atoms[k_seq].fetch_labels()
      base_sele = """chain "%s" and resi %s and name %s and alt '%s'"""
      sele1 = base_sele % (atom1.chain_id.strip(), atom1.resid(), atom1.name, atom1.altloc)
      sele2 = base_sele % (atom2.chain_id.strip(), atom2.resid(), atom2.name, atom2.altloc)
      sele3 = base_sele % (atom3.chain_id.strip(), atom3.resid(), atom3.name, atom3.altloc)
      result += "angle a%d, %s, %s, %s\n" % (i, sele1, sele2, sele3)
      i += 1
    return result

  def deltas(self, sites_cart, unit_cell=None):
    if unit_cell is None:
      return angle_deltas(sites_cart=sites_cart, proxies=self)
    else:
      return angle_deltas(
        unit_cell=unit_cell, sites_cart=sites_cart, proxies=self)

  def residuals(self, sites_cart, unit_cell=None):
    if unit_cell is None:
      return angle_residuals(sites_cart=sites_cart, proxies=self)
    else:
      return angle_residuals(
        unit_cell=unit_cell, sites_cart=sites_cart, proxies=self)

  def get_filtered_deltas(self,
      sites_cart,
      origin_id=None):
    # ANGLE
    n_proxies = self.size()
    if (n_proxies == 0): return None
    if origin_id is None:
      if unit_cell is None:
        result = flex.abs(O.deltas(sites_cart=sites_cart))
      else:
        result = flex.abs(
          O.deltas(unit_cell=unit_cell, sites_cart=sites_cart))
    else:
      result = flex.double()
      for i in range(n_proxies):
        proxy = self[i]
        if proxy.origin_id == origin_id:
          restraint = angle(
            sites_cart=sites_cart,
            proxy=proxy)
          result.append(restraint.delta)
    return result if len(result) > 0 else None

  def show_histogram_of_deltas(self,
        sites_cart,
        unit_cell=None,
        n_slots=5,
        proxy_label="bond angle",
        f=None,
        prefix="",
        origin_id=None):
    return _show_histogram_of_deltas_impl(O=self,
      proxy_label=proxy_label,
      format_cutoffs="%8.2f",
      unit_cell=unit_cell,
      sites_cart=sites_cart, n_slots=n_slots, f=f, prefix=prefix,
      origin_id=origin_id)

  def show_sorted(self,
        by_value,
        sites_cart,
        site_labels=None,
        proxy_label="Bond angle",
        unit_cell=None,
        f=None,
        prefix="",
        max_items=None,
        origin_id=None):
    _show_sorted_impl(O=self,
        proxy_type=angle,
        proxy_label=proxy_label,
        item_label="angle",
        by_value=by_value, unit_cell=unit_cell, sites_cart=sites_cart,
        site_labels=site_labels, f=f, prefix=prefix, max_items=max_items,
        origin_id=origin_id)

  def get_sorted(self,
        by_value,
        sites_cart,
        site_labels=None,
        unit_cell=None,
        max_items=None,
        origin_id=None):
    return _get_sorted_impl(O=self,
        proxy_type=angle,
        by_value=by_value, unit_cell=unit_cell, sites_cart=sites_cart,
        site_labels=site_labels, max_items=max_items,
        get_restraints_only=False, origin_id=origin_id)

  def get_outliers(self, sites_cart, sigma_threshold):
    result = []
    vals = self.get_sorted(by_value="delta", sites_cart=sites_cart)[0]
    if(vals is None): return result
    for it in vals:
      i,j,k = [int(i) for i in it[0]]
      delta = abs(it[3])
      sigma = it[4]
      if(delta > sigma*sigma_threshold):
        result.append([i,j,k])
    return result

class _(boost.python.injector, dihedral):
  def _show_sorted_item(O, f, prefix):
    print >> f, "%s    ideal   model   delta" \
      " %        s    sigma   weight residual" % (
        prefix, {False: "sinusoidal", True: " harmonic "}[O.periodicity <= 0])
    angle_ideal = O.angle_model+O.delta
    if angle_ideal<-180: angle_ideal+=360
    print >> f, "%s  %7.2f %7.2f %7.2f %5d      %6.2e %6.2e %6.2e" % (
      prefix,
      angle_ideal, O.angle_model, O.delta, O.periodicity,
      weight_as_sigma(weight=O.weight), O.weight, O.residual())

  def _get_sorted_item(O):
    return [O.angle_ideal, O.angle_model, O.delta, O.periodicity,
            weight_as_sigma(weight=O.weight), O.weight, O.residual()]

class _(boost.python.injector, shared_dihedral_proxy):

  def deltas(self, sites_cart, unit_cell=None):
    if unit_cell is None:
      return dihedral_deltas(sites_cart=sites_cart, proxies=self)
    else:
      return dihedral_deltas(
        unit_cell=unit_cell, sites_cart=sites_cart, proxies=self)

  def residuals(self, sites_cart, unit_cell=None):
    if unit_cell is None:
      return dihedral_residuals(sites_cart=sites_cart, proxies=self)
    else:
      return dihedral_residuals(
        unit_cell=unit_cell, sites_cart=sites_cart, proxies=self)

  def show_histogram_of_deltas(self,
        sites_cart,
        unit_cell=None,
        n_slots=5,
        proxy_label="dihedral angle",
        f=None,
        prefix=""):
    return _show_histogram_of_deltas_impl(O=self,
      proxy_label=proxy_label,
      format_cutoffs="%8.2f",
      unit_cell=unit_cell,
      sites_cart=sites_cart, n_slots=n_slots, f=f, prefix=prefix)

  def show_sorted(self,
        by_value,
        sites_cart,
        site_labels=None,
        proxy_label="Dihedral angle",
        unit_cell=None,
        f=None,
        prefix="",
        max_items=None,
        origin_id=None):

    _show_sorted_impl(O=self,
        proxy_type=dihedral,
        proxy_label=proxy_label,
        item_label="dihedral",
        by_value=by_value, unit_cell=unit_cell, sites_cart=sites_cart,
        site_labels=site_labels, f=f, prefix=prefix, max_items=max_items,
        origin_id=origin_id)

  def get_sorted(self,
        by_value,
        sites_cart,
        site_labels=None,
        unit_cell=None,
        max_items=None):
    return _get_sorted_impl(O=self,
        proxy_type=dihedral,
        by_value=by_value, unit_cell=unit_cell, sites_cart=sites_cart,
        site_labels=site_labels, max_items=max_items,
        get_restraints_only=False)

  def get_outliers(self, sites_cart, sigma_threshold):
    result = []
    vals = self.get_sorted(by_value="delta", sites_cart=sites_cart)[0]
    if(vals is None): return result
    for it in vals:
      ind = [int(i) for i in it[0]]
      delta = abs(it[3])
      sigma = it[5]
      if(delta > sigma*sigma_threshold):
        result.append(ind)
    return result

class _(boost.python.injector, chirality):

  def _show_sorted_item(O, f, prefix):
    print >> f, "%s  both_signs  ideal   model" \
      "   delta    sigma   weight residual" % prefix
    print >> f, "%s    %-5s   %7.2f %7.2f %7.2f %6.2e %6.2e %6.2e" % (
      prefix,
      str(O.both_signs), O.volume_ideal, O.volume_model, O.delta,
      weight_as_sigma(weight=O.weight), O.weight, O.residual())

  def _get_sorted_item(O):
    return [str(O.both_signs), O.volume_ideal, O.volume_model, O.delta,
      weight_as_sigma(weight=O.weight), O.weight, O.residual()]

class _(boost.python.injector, shared_chirality_proxy):

  def deltas(self, sites_cart, unit_cell=None):
    if unit_cell is None:
      return chirality_deltas(sites_cart=sites_cart, proxies=self)
    else:
      return chirality_deltas(unit_cell=unit_cell, sites_cart=sites_cart, proxies=self)

  def residuals(self, sites_cart, unit_cell=None):
    if unit_cell is None:
      return chirality_residuals(sites_cart=sites_cart, proxies=self)
    else:
      return chirality_residuals(unit_cell=unit_cell, sites_cart=sites_cart, proxies=self)

  def show_histogram_of_deltas(self,
        sites_cart,
        n_slots=5,
        proxy_label="chiral volume",
        f=None,
        prefix=""):
    return _show_histogram_of_deltas_impl(O=self,
      proxy_label=proxy_label,
      format_cutoffs="%8.3f",
      unit_cell=None,
      sites_cart=sites_cart, n_slots=n_slots, f=f, prefix=prefix)

  def show_sorted(self,
        by_value,
        sites_cart,
        site_labels=None,
        unit_cell=None,
        proxy_label="Chirality",
        f=None,
        prefix="",
        max_items=None,
        origin_id=None):
    _show_sorted_impl(O=self,
        proxy_type=chirality,
        proxy_label=proxy_label,
        item_label="chirality",
<<<<<<< HEAD
        by_value=by_value, unit_cell=unit_cell, sites_cart=sites_cart,
        site_labels=site_labels, f=f, prefix=prefix, max_items=max_items)
=======
        by_value=by_value, unit_cell=None, sites_cart=sites_cart,
        site_labels=site_labels, f=f, prefix=prefix, max_items=max_items,
        origin_id=origin_id)
>>>>>>> 9129d2f5

  def get_sorted(self,
        by_value,
        sites_cart,
        site_labels=None,
        max_items=None):
    return _get_sorted_impl(O=self,
        proxy_type=chirality,
        by_value=by_value, unit_cell=None, sites_cart=sites_cart,
        site_labels=site_labels, max_items=max_items,
        get_restraints_only=False)

class _(boost.python.injector, shared_planarity_proxy):

  def deltas_rms(O, sites_cart, unit_cell=None):
    if unit_cell is None:
      return planarity_deltas_rms(sites_cart=sites_cart, proxies=O)
    else:
      return planarity_deltas_rms(
        unit_cell=unit_cell, sites_cart=sites_cart, proxies=O)

  def residuals(O, sites_cart, unit_cell=None):
    if unit_cell is None:
      return planarity_residuals(sites_cart=sites_cart, proxies=O)
    else:
      return planarity_residuals(
        unit_cell=unit_cell, sites_cart=sites_cart, proxies=O)

  def get_sorted(O,
        by_value,
        sites_cart,
        site_labels=None,
        unit_cell=None,
        max_items=None):
    assert by_value in ["residual", "rms_deltas"]
    assert site_labels is None or len(site_labels) == sites_cart.size()
    if (O.size() == 0): return None, None
    if (max_items is not None and max_items <= 0): return None, None
    if (by_value == "residual"):
      if unit_cell is None:
        data_to_sort = O.residuals(sites_cart=sites_cart)
      else:
        data_to_sort = O.residuals(unit_cell=unit_cell,sites_cart=sites_cart)
    elif (by_value == "rms_deltas"):
      if unit_cell is None:
        data_to_sort = O.deltas_rms(sites_cart=sites_cart)
      else:
        data_to_sort = O.deltas_rms(unit_cell=unit_cell, sites_cart=sites_cart)
    else:
      raise AssertionError
    i_proxies_sorted = flex.sort_permutation(data=data_to_sort, reverse=True)
    if (max_items is not None):
      i_proxies_sorted = i_proxies_sorted[:max_items]
    sorted_table = []
    for i_proxy in i_proxies_sorted:
      proxy = O[i_proxy]
      labels = []
      for i_seq in proxy.i_seqs:
        if (site_labels is None): l = str(i_seq)
        else:                     l = site_labels[i_seq]
        labels.append(l)
      if unit_cell is None:
        restraint = planarity(sites_cart=sites_cart, proxy=proxy)
      else:
        restraint = planarity(unit_cell=unit_cell, sites_cart=sites_cart,
                              proxy=proxy)
      restraint_atoms = []
      for i,(i_seq,weight,delta,l) in enumerate(zip(proxy.i_seqs, proxy.weights,
                                      restraint.deltas(), labels)):
        sym_op = ""
        if proxy.sym_ops:
          rt_mx = proxy.sym_ops[i]
          if not rt_mx.is_unit_mx():
            sym_op = "%s %s" %(rdr_spacer, rt_mx.as_xyz())
        restraint_atoms.append((l, delta, weight_as_sigma(weight=weight),
          weight, sym_op))
      sorted_table.append((restraint_atoms, restraint.rms_deltas(),
        restraint.residual()))
    n_not_shown = O.size() - i_proxies_sorted.size()
    return sorted_table, n_not_shown

  # TODO: convert this to use get_sorted
  def show_sorted(O,
        by_value,
        sites_cart,
        site_labels=None,
        proxy_label=None, # not used yet
        unit_cell=None,
        f=None,
        prefix="",
        max_items=None,
        origin_id=None):
    assert by_value in ["residual", "rms_deltas"]
    assert site_labels is None or len(site_labels) == sites_cart.size()
    if (f is None): f = sys.stdout
    outl = ''
    if (O.size() == 0): return
    if (max_items is not None and max_items <= 0): return
    if (by_value == "residual"):
      if unit_cell is None:
        data_to_sort = O.residuals(sites_cart=sites_cart)
      else:
        data_to_sort = O.residuals(unit_cell=unit_cell,sites_cart=sites_cart)
    elif (by_value == "rms_deltas"):
      if unit_cell is None:
        data_to_sort = O.deltas_rms(sites_cart=sites_cart)
      else:
        data_to_sort = O.deltas_rms(unit_cell=unit_cell, sites_cart=sites_cart)
    else:
      raise AssertionError
    i_proxies_sorted = flex.sort_permutation(data=data_to_sort, reverse=True)
    if (max_items is not None):
      i_proxies_sorted = i_proxies_sorted[:max_items]
    n_planes=0
    for i_proxy in i_proxies_sorted:
      proxy = O[i_proxy]
      if origin_id is not None and proxy.origin_id!=origin_id: continue
      n_planes+=1
      len_max = 0
      ls = []
      for i_seq in proxy.i_seqs:
        if (site_labels is None): l = str(i_seq)
        else:                     l = site_labels[i_seq]
        len_max = max(len_max, len(l))
        ls.append(l)
      if unit_cell is None:
        restraint = planarity(sites_cart=sites_cart, proxy=proxy)
        sym_op_label = ""
      else:
        restraint = planarity(unit_cell=unit_cell, sites_cart=sites_cart,
                              proxy=proxy)
        sym_op_label = " sym.op."
      outl +=  "%s      %s    delta    sigma   weight rms_deltas residual%s\n" % (
          prefix, " "*len_max, sym_op_label)
      s = "plane"
      rdr = None
      for i, (i_seq,weight,delta,l) in enumerate(zip(proxy.i_seqs, proxy.weights,
                                      restraint.deltas(), ls)):
        if (rdr is None):
          rdr = "   %6.2e %6.2e" % (
            restraint.rms_deltas(), restraint.residual())
          rdr_spacer = ""
        sym_op = ""
        if proxy.sym_ops:
          rt_mx = proxy.sym_ops[i]
          if not rt_mx.is_unit_mx():
            sym_op = "%s %s" %(rdr_spacer, rt_mx.as_xyz())
        outl += "%s%5s %s  %7.3f %6.2e %6.2e%s%s\n" % (
          prefix, s, l+" "*(len_max-len(l)),
          delta, weight_as_sigma(weight=weight), weight, rdr, sym_op)
        rdr = ""
        rdr_spacer = " "*20
        s = ""
    n_not_shown = O.size() - i_proxies_sorted.size()
    if (n_not_shown != 0):
      outl += prefix + "... (remaining %d not shown)\n" % n_not_shown
    if origin_id is None:
      n_planes = O.size()
    print >> f, "%sPlanarity restraints: %d" % (prefix, n_planes)
    if outl:
      print >> f, "%sSorted by %s:" % (prefix, by_value)
      print >> f, outl[:-1]

class _(boost.python.injector, parallelity):

  def _show_sorted_item(O, f, prefix):
    assert 0
    print >> f, "%s    ideal   model   delta" \
      "    sigma   weight residual" % prefix

  def _get_sorted_item(self):
    return [self.residual(), self.weight, self.delta]

class _(boost.python.injector, shared_parallelity_proxy):

  def deltas(O, sites_cart, unit_cell=None):
    if unit_cell is None:
      return parallelity_deltas(sites_cart=sites_cart, proxies=O)
    else:
      return parallelity_deltas(
        unit_cell=unit_cell, sites_cart=sites_cart, proxies=O)

  def residuals(O, sites_cart, unit_cell=None):
    if unit_cell is None:
      return parallelity_residuals(sites_cart=sites_cart, proxies=O)
    else:
      return parallelity_residuals(
        unit_cell=unit_cell, sites_cart=sites_cart, proxies=O)

  def show_sorted(self,
        by_value,
        sites_cart,
        site_labels=None,
        proxy_label=None, # not used yet
        f=None,
        prefix="",
        max_items=None,
        origin_id=None):
    if (f is None): f = sys.stdout
    sorted_table, n_not_shown = self.get_sorted(
          by_value=by_value,
          sites_cart=sites_cart,
          site_labels=site_labels,
          max_items=max_items,
          origin_id=origin_id)
    print >> f, "Parallelity restraints: %d" % (self.size())
    if (self.size() == 0): return
    if (max_items is not None and max_items <= 0): return
    print >> f, "%sSorted by %s:" % (prefix, by_value)
    for info in sorted_table:
      residual = info[1]
      delta_deg = delta = info[3]
      # delta_deg = math.degrees(math.acos(1-delta))
      weight = info[2]
      sigma = math.sqrt(1./weight)
      print >> f, "    plane 1                plane 2  "+\
          "              residual  delta(deg) sigma"
      r_info = "  %.2e %8.4f  %8.4f" % (residual, delta_deg, sigma)
      i_labels = info[0][0]
      j_labels = info[0][1]
      i = 0
      long_len = max(len(i_labels), len(j_labels))
      while i < long_len:
        print >> f, "    %s  %s%s" % \
            (i_labels[i] if i < len(i_labels) else " "*21,
             j_labels[i] if i < len(j_labels) else "",
             r_info)
        r_info = ""
        i += 1
      print >> f
    if (n_not_shown != 0):
      print >> f, prefix + "... (remaining %d not shown)" % n_not_shown

  def get_sorted(self,
        by_value,
        sites_cart,
        site_labels=None,
        max_items=None,
        origin_id=None):
    return _get_sorted_impl(O=self,
        proxy_type=parallelity,
        by_value=by_value, unit_cell=None, sites_cart=sites_cart,
        site_labels=site_labels, max_items=max_items,
        get_restraints_only=False,
        origin_id=origin_id)

class _(boost.python.injector, shared_bond_similarity_proxy):

  def deltas_rms(self, sites_cart, unit_cell=None):
    if unit_cell is None:
      return bond_similarity_deltas_rms(sites_cart=sites_cart, proxies=self)
    else:
      return bond_similarity_deltas_rms(
        unit_cell=unit_cell, sites_cart=sites_cart, proxies=self)

  def residuals(self, sites_cart, unit_cell=None):
    if unit_cell is None:
      return bond_similarity_residuals(sites_cart=sites_cart, proxies=self)
    else:
      return bond_similarity_residuals(
        unit_cell=unit_cell, sites_cart=sites_cart, proxies=self)

  def show_sorted(O,
      by_value,
      sites_cart,
      site_labels=None,
      unit_cell=None,
      f=None,
      prefix="",
      max_items=None,
      origin_id=None):
    assert by_value in ["residual", "rms_deltas"]
    assert site_labels is None or len(site_labels) == sites_cart.size()
    if (f is None): f = sys.stdout
    print >> f, "%sBond similarity restraints: %d" % (prefix, O.size())
    if (O.size() == 0): return
    if (max_items is not None and max_items <= 0): return
    if (by_value == "residual"):
      if unit_cell is None:
        data_to_sort = O.residuals(sites_cart=sites_cart)
      else:
        data_to_sort = O.residuals(unit_cell=unit_cell,sites_cart=sites_cart)
    elif (by_value == "rms_deltas"):
      if unit_cell is None:
        data_to_sort = O.deltas_rms(sites_cart=sites_cart)
      else:
        data_to_sort = O.deltas_rms(unit_cell=unit_cell, sites_cart=sites_cart)
    else:
      raise AssertionError
    i_proxies_sorted = flex.sort_permutation(data=data_to_sort, reverse=True)
    if (max_items is not None):
      i_proxies_sorted = i_proxies_sorted[:max_items]
    print >> f, "%sSorted by %s:" % (prefix, by_value)
    for i_proxy in i_proxies_sorted:
      proxy = O[i_proxy]
      if origin_id is not None and proxy.origin_id!=origin_id: continue
      len_max = 0
      ls = []
      for pair in proxy.i_seqs:
        if (site_labels is None):
          l = "%s-%s" %(str(pair[0]), str(pair[1]))
        else:
          l = "%s-%s" %(site_labels[pair[0]], site_labels[pair[1]])
        len_max = max(len_max, len(l))
        ls.append(l)
      if unit_cell is None:
        restraint = bond_similarity(sites_cart=sites_cart, proxy=proxy)
        sym_op_label = ""
      else:
        restraint = bond_similarity(unit_cell=unit_cell, sites_cart=sites_cart,
                              proxy=proxy)
        sym_op_label = " sym.op."
      print >> f, \
        "%s     %s    delta    sigma   weight rms_deltas residual%s" % (
          prefix, " "*len_max, sym_op_label)
      s = "bond"
      rdr = None
      for i, (i_seq,weight,delta,l) in enumerate(zip(proxy.i_seqs, proxy.weights,
                                      restraint.deltas(), ls)):
        if (rdr is None):
          rdr = "   %6.2e %6.2e" % (
            restraint.rms_deltas(), restraint.residual())
          rdr_spacer = ""
        sym_op = ""
        if proxy.sym_ops:
          rt_mx = proxy.sym_ops[i]
          if not rt_mx.is_unit_mx():
            sym_op = "%s %s" %(rdr_spacer, rt_mx.as_xyz())
        print >> f, "%s%4s %s  %7.3f %6.2e %6.2e%s%s" % (
          prefix, s, l+" "*(len_max-len(l)),
          delta, weight_as_sigma(weight=weight), weight, rdr, sym_op)
        rdr = ""
        rdr_spacer = " "*20
        s = ""
    n_not_shown = O.size() - i_proxies_sorted.size()
    if (n_not_shown != 0):
      print >> f, prefix + "... (remaining %d not shown)" % n_not_shown

def _show_histogram_of_deltas_impl(O,
        proxy_label,
        format_cutoffs,
        unit_cell,
        sites_cart,
        n_slots,
        f,
        prefix,
        origin_id=None):
    if (O.size() == 0): return
    if (f is None): f = sys.stdout
    print >> f, "%sHistogram of %s deviations from ideal:" % (
      prefix, proxy_label)
    if origin_id is not None:
      sorted_table, n_not_shown = O.get_sorted(
                        by_value="delta",
                        sites_cart=sites_cart,
                        origin_id=origin_id)
      hd = [x[2] for x in sorted_table]
      data = flex.double(hd)
    else:
      if unit_cell is None:
        data = flex.abs(O.deltas(sites_cart=sites_cart))
      else:
        data = flex.abs(
          O.deltas(unit_cell=unit_cell, sites_cart=sites_cart))
    histogram = flex.histogram(
      data=data,
      n_slots=n_slots)
    fmt = "%%s  %s - %s: %%d" % (format_cutoffs, format_cutoffs)
    low_cutoff = histogram.data_min()
    for i,n in enumerate(histogram.slots()):
      high_cutoff = histogram.data_min() + histogram.slot_width() * (i+1)
      print >> f, fmt % (prefix, low_cutoff, high_cutoff, n)
      low_cutoff = high_cutoff
    return histogram

def _get_sorted_impl(O,
        proxy_type,
        by_value,
        unit_cell,
        sites_cart,
        site_labels,
        max_items,
        get_restraints_only=True,
        origin_id=None):
  assert by_value in ["residual", "delta"]
  assert site_labels is None or len(site_labels) == sites_cart.size()
  if (O.size() == 0): return None, None
  if (max_items is not None and max_items < 0): return None, None
  if (by_value == "residual"):
    if unit_cell is None:
      data_to_sort = O.residuals(sites_cart=sites_cart)
    else:
      data_to_sort = O.residuals(unit_cell=unit_cell, sites_cart=sites_cart)
  elif (by_value == "delta"):
    if unit_cell is None:
      data_to_sort = flex.abs(O.deltas(sites_cart=sites_cart))
    else:
      data_to_sort = flex.abs(
        O.deltas(unit_cell=unit_cell, sites_cart=sites_cart))
  else:
    raise AssertionError
  i_proxies_sorted = flex.sort_permutation(data=data_to_sort, reverse=True)
  n_total_proxies = len(i_proxies_sorted)
  if max_items is None:
    max_items = n_total_proxies
  sorted_table = []
  n_added_proxies = 0
  correct_id_proxies = n_total_proxies
  if origin_id is not None:
    correct_id_proxies = [i.origin_id for i in O].count(origin_id)

  i = 0
  while i < n_total_proxies and n_added_proxies < max_items:
    proxy = O[i_proxies_sorted[i]]
    if (origin_id is None or
       (origin_id is not None and hasattr(proxy, "origin_id")
        and proxy.origin_id==origin_id)):
      labels = []
      labels_j = []
      for n, i_seq in enumerate(proxy.i_seqs):
        if (site_labels is None): l = str(i_seq)
        else:                     l = site_labels[i_seq]
        if unit_cell and proxy.sym_ops:
          sym_op = proxy.sym_ops[n]
          if not sym_op.is_unit_mx():
            l += "  %s" %sym_op.as_xyz()
        labels.append(l)
      if proxy_type==parallelity:
        for n, i_seq in enumerate(proxy.j_seqs):
          if (site_labels is None): l = str(i_seq)
          else:                     l = site_labels[i_seq]
          if unit_cell and proxy.sym_ops:
            sym_op = proxy.sym_ops[n]
            if not sym_op.is_unit_mx():
              l += "  %s" %sym_op.as_xyz()
          labels_j.append(l)
        labels = [labels,labels_j]
      if unit_cell is None:
        restraint = proxy_type(
          sites_cart=sites_cart,
          proxy=proxy)
      else:
        restraint = proxy_type(
          unit_cell=unit_cell,
          sites_cart=sites_cart,
          proxy=proxy)
      if get_restraints_only :
        sorted_table.append((labels, restraint))
      else :
        restraint_info = restraint._get_sorted_item()
        sorted_table.append([labels] + restraint_info)
      n_added_proxies += 1
    i += 1
  n_not_shown = correct_id_proxies - n_added_proxies
  return sorted_table, n_not_shown

def _show_sorted_impl(O,
        proxy_type,
        proxy_label,
        item_label,
        by_value,
        unit_cell,
        sites_cart,
        site_labels,
        f,
        prefix,
        max_items,
        origin_id=None):
  if (f is None): f = sys.stdout
  sorted_table, n_not_shown = _get_sorted_impl(O,
        proxy_type=proxy_type,
        by_value=by_value,
        unit_cell=unit_cell,
        sites_cart=sites_cart,
        site_labels=site_labels,
        max_items=max_items,
        get_restraints_only=True,
        origin_id=origin_id)
  len_sorted_table = 0 if sorted_table is None else len(sorted_table)
  if n_not_shown is None: n_not_shown = 0
  print >> f, "%s%s restraints: %d" % (prefix, proxy_label, len_sorted_table+n_not_shown)
  if (O.size() == 0): return
  if len_sorted_table+n_not_shown==0: return
  n_harmonic = 0
  n_sinusoidal = 0
  if (max_items is not None and max_items <= 0): return
  item_label_blank = " " * len(item_label)
  outl = StringIO.StringIO()
  for (labels, restraint) in sorted_table :
    if (proxy_type is dihedral) and (origin_id==0 or origin_id is None):
      if restraint.periodicity<=0: n_harmonic+=1
      else: n_sinusoidal+=1
    s = item_label
    for l in labels :
      print >> outl, "%s%s %s" % (prefix, s, l)
      s = item_label_blank
    restraint._show_sorted_item(f=outl, prefix=prefix)
  if (n_not_shown != 0):
    if (proxy_type is dihedral):
      n_harmonic = O.count_harmonic()
      n_sinusoidal = O.size() - n_harmonic
    print >> outl, prefix + "... (remaining %d not shown)" % n_not_shown
  #
  if (proxy_type is dihedral) and (origin_id==0 or origin_id is None):
    print >> f, prefix+"  sinusoidal: %d" % n_sinusoidal
    print >> f, prefix+"    harmonic: %d" % n_harmonic
  print >> f, "%sSorted by %s:" % (prefix, by_value)
  print >> f, outl.getvalue()[:-1]

class pair_proxies(object):

  def __init__(self,
        flags=None,
        bond_params_table=None,
        shell_asu_tables=None,
        model_indices=None,
        conformer_indices=None,
        sym_excl_indices=None,
        donor_acceptor_excl_groups=None,
        nonbonded_params=None,
        nonbonded_types=None,
        nonbonded_charges=None,
        nonbonded_distance_cutoff_plus_buffer=None,
        min_cubicle_edge=5):
    self.bond_proxies = None
    self.nonbonded_proxies = None
    if (bond_params_table is not None
        and (flags is None or flags.bond)):
      if (shell_asu_tables is None):
        self.bond_proxies = bond_sorted_asu_proxies(
          bond_params_table=bond_params_table)
      else:
        assert len(shell_asu_tables) > 0
        self.bond_proxies = bond_sorted_asu_proxies(
          bond_params_table=bond_params_table,
          bond_asu_table=shell_asu_tables[0])
    if (nonbonded_types is not None
        and (flags is None or flags.nonbonded)):
      assert nonbonded_params is not None
      assert nonbonded_distance_cutoff_plus_buffer is not None
      assert shell_asu_tables is not None
      assert len(shell_asu_tables) > 0
      if (nonbonded_charges is None):
        nonbonded_charges = flex.int(nonbonded_types.size(), 0)
      assert (nonbonded_types.size() == nonbonded_charges.size())
      self.nonbonded_proxies = nonbonded_sorted_asu_proxies(
        model_indices=model_indices,
        conformer_indices=conformer_indices,
        sym_excl_indices=sym_excl_indices,
        donor_acceptor_excl_groups=donor_acceptor_excl_groups,
        nonbonded_params=nonbonded_params,
        nonbonded_types=nonbonded_types,
        nonbonded_charges=nonbonded_charges,
        nonbonded_distance_cutoff_plus_buffer=\
          nonbonded_distance_cutoff_plus_buffer,
        min_cubicle_edge=min_cubicle_edge,
        shell_asu_tables=shell_asu_tables)

class _(boost.python.injector, ext.motif):

  def show(self, out=None, prefix=""):
    if (out is None): out = sys.stdout
    print >> out, prefix+"geometry_restraints.motif {"
    print >> out, prefix+"  id = %s" % show_string(self.id)
    print >> out, prefix+"  description = %s" % show_string(self.description)
    for info in self.info:
      print >> out, prefix+"  info = %s" % show_string(info)
    for manipulation_id in self.manipulation_ids:
      print >> out, prefix+"  manipulation_id = %s" % (
        show_string(manipulation_id))
    self.show_atoms(out=out, prefix=prefix+"  ")
    self.show_bonds(out=out, prefix=prefix+"  ")
    self.show_angles(out=out, prefix=prefix+"  ")
    self.show_dihedrals(out=out, prefix=prefix+"  ")
    self.show_chiralities(out=out, prefix=prefix+"  ")
    self.show_planarities(out=out, prefix=prefix+"  ")
    print >> out, prefix+"}"

  def show_atoms(self, out=None, prefix=""):
    atoms = self.atoms_as_list()
    if (len(atoms) > 0):
      print >> out, prefix+"atom = " \
        "[name scattering_type nonbonded_type partial_charge]"
      for atom in atoms:
        print >> out, prefix+"atom = %s %s %s %.6g" % (
          show_string(atom.name),
          show_string(atom.scattering_type),
          show_string(atom.nonbonded_type),
          atom.partial_charge)

  def show_bonds(self, out=None, prefix=""):
    bonds = self.bonds_as_list()
    if (len(bonds) > 0):
      print >> out, prefix+"bond = " \
        "[atom_name*2 type distance_ideal weight id]"
      for bond in bonds:
        atom_names = bond.atom_names
        print >> out, prefix+"bond = %s %s %s %.6g %.6g %s" % (
          show_string(atom_names[0]),
          show_string(atom_names[1]),
          show_string(bond.type),
          bond.distance_ideal,
          bond.weight,
          show_string(bond.id))

  def show_angles(self, out=None, prefix=""):
    angles = self.angles_as_list()
    if (len(angles) > 0):
      print >> out, prefix+"angle = " \
        "[atom_name*3 angle_ideal weight id]"
      for angle in angles:
        atom_names = angle.atom_names
        print >> out, prefix+"angle = %s %s %s %.6g %.6g %s" % (
          show_string(atom_names[0]),
          show_string(atom_names[1]),
          show_string(atom_names[2]),
          angle.angle_ideal,
          angle.weight,
          show_string(angle.id))

  def show_dihedrals(self, out=None, prefix=""):
    dihedrals = self.dihedrals_as_list()
    if (len(dihedrals) > 0):
      print >> out, prefix+"dihedral = " \
        "[atom_name*4 angle_ideal weight periodicity id]"
      for dihedral in dihedrals:
        atom_names = dihedral.atom_names
        print >> out, prefix+"dihedral = %s %s %s %s %.6g %.6g %d %s" % (
          show_string(atom_names[0]),
          show_string(atom_names[1]),
          show_string(atom_names[2]),
          show_string(atom_names[3]),
          dihedral.angle_ideal,
          dihedral.weight,
          dihedral.periodicity,
          show_string(dihedral.id))

  def show_chiralities(self, out=None, prefix=""):
    chiralities = self.chiralities_as_list()
    if (len(chiralities) > 0):
      print >> out, prefix+"chirality = " \
        "[atom_name*4 volume_sign both_signs volume_ideal weight id]"
      for chirality in chiralities:
        atom_names = chirality.atom_names
        if (chirality.both_signs): both_signs = "True"
        else:                      both_signs = "False"
        print >> out, prefix+"chirality = %s %s %s %s %s %s %.6g %.6g %s" % (
          show_string(atom_names[0]),
          show_string(atom_names[1]),
          show_string(atom_names[2]),
          show_string(atom_names[3]),
          show_string(chirality.volume_sign),
          both_signs,
          chirality.volume_ideal,
          chirality.weight,
          show_string(chirality.id))

  def show_planarities(self, out=None, prefix=""):
    planarities = self.planarities_as_list()
    if (len(planarities) > 0):
      for planarity in planarities:
        print >> out, prefix+"planarity {"
        print >> out, prefix+"  id = %s" % show_string(planarity.id)
        assert planarity.weights.size() == planarity.atom_names.size()
        print >> out, prefix+"  atom = [name weight]"
        for an,w in zip(planarity.atom_names, planarity.weights):
          print >> out, prefix+"  atom = %s %.6g" % (show_string(an), w)
        print >> out, prefix+"}"

class _(boost.python.injector, ext.motif_alteration):

  def show(self, out=None, prefix="", previous_help=None):
    if (out is None): out = sys.stdout
    action = self.action
    operand = self.operand
    if (operand == "atom"):
      assert len(self.motif_ids) == 1
      atom = self.atom
      attr = "name scattering_type nonbonded_type partial_charge"
      if (action == "add"):
        help = prefix+"atom = add [motif_id %s]" % attr
        if (help != previous_help): print >> out, help
        print >> out, prefix+"atom = add %s %s %s %s %s" % (
          show_string(self.motif_ids[0]),
          show_string(atom.name),
          show_string(atom.scattering_type),
          show_string(atom.nonbonded_type),
          atom.partial_charge)
      elif (action == "change"):
        help = prefix+"atom = change [motif_id motif_atom_name \\\n" \
                    + prefix+"               %s]" % attr
        if (help != previous_help): print >> out, help
        print >> out, prefix+"atom = change %s %s \\" % (
          show_string(self.motif_ids[0]),
          show_string(self.motif_atom_name))
        if (not self.change_partial_charge()):
          partial_charge = "None"
        else:
          partial_charge = "%.6g" % atom.partial_charge
        print >> out, prefix+"              %s %s %s %s" % (
          show_string(atom.name),
          show_string(atom.scattering_type),
          show_string(atom.nonbonded_type),
          partial_charge)
      else:
        assert action == "delete"
        help = prefix+"atom = delete [motif_id motif_atom_name]"
        if (help != previous_help): print >> out, help
        print >> out, prefix+"atom = delete %s %s" % (
          show_string(self.motif_ids[0]),
          show_string(self.motif_atom_name))
    elif (operand == "bond"):
      assert len(self.motif_ids) == 2
      bond = self.bond
      help_lead = "bond = %s [(motif_id atom_name)*2" % action
      data_lead = "bond = %s %s %s %s %s" % (
        action,
        show_string(self.motif_ids[0]),
        show_string(bond.atom_names[0]),
        show_string(self.motif_ids[1]),
        show_string(bond.atom_names[1]))
      if (action == "delete"):
        help = prefix+"%s]" % help_lead
        if (help != previous_help): print >> out, help
        print >> out, prefix+"%s" % data_lead
      else:
        if (action == "change" and not self.change_distance_ideal()):
          distance_ideal = "None"
        else:
          distance_ideal = "%.6g" % bond.distance_ideal
        if (action == "change" and not self.change_weight()):
          weight = "None"
        else:
          weight = "%.6g" % bond.weight
        help = prefix+"%s type distance_ideal weight id]" % help_lead
        if (help != previous_help): print >> out, help
        print >> out, prefix+"%s %s %s %s" % (
          data_lead, distance_ideal, weight, show_string(bond.id))
    elif (operand == "angle"):
      assert len(self.motif_ids) == 3
      angle = self.angle
      help_lead = "angle = %s [(motif_id atom_name)*3" % action
      data_lead = "angle = %s %s %s %s %s %s %s" % (
        action,
        show_string(self.motif_ids[0]),
        show_string(angle.atom_names[0]),
        show_string(self.motif_ids[1]),
        show_string(angle.atom_names[1]),
        show_string(self.motif_ids[2]),
        show_string(angle.atom_names[2]))
      if (action == "delete"):
        help = prefix+"%s]" % help_lead
        if (help != previous_help): print >> out, help
        print >> out, prefix+"%s" % data_lead
      else:
        if (action == "change" and not self.change_angle_ideal()):
          angle_ideal = "None"
        else:
          angle_ideal = "%.6g" % angle.angle_ideal
        if (action == "change" and not self.change_weight()):
          weight = "None"
        else:
          weight = "%.6g" % angle.weight
        help = prefix+"%s type angle_ideal weight id]" % help_lead
        if (help != previous_help): print >> out, help
        print >> out, prefix+"%s %s %s %s" % (
          data_lead, angle_ideal, weight, show_string(angle.id))
    elif (operand == "dihedral"):
      assert len(self.motif_ids) == 4
      dihedral = self.dihedral
      help_lead = "dihedral = %s [(motif_id atom_name)*4" % action
      data_lead = "dihedral = %s %s %s %s %s %s %s %s %s" % (
        action,
        show_string(self.motif_ids[0]),
        show_string(dihedral.atom_names[0]),
        show_string(self.motif_ids[1]),
        show_string(dihedral.atom_names[1]),
        show_string(self.motif_ids[2]),
        show_string(dihedral.atom_names[2]),
        show_string(self.motif_ids[3]),
        show_string(dihedral.atom_names[3]))
      if (action == "delete"):
        help = prefix+"%s]" % help_lead
        if (help != previous_help): print >> out, help
        print >> out, prefix+"%s" % data_lead
      else:
        if (action == "change" and not self.change_angle_ideal()):
          angle_ideal = "None"
        else:
          angle_ideal = "%.6g" % dihedral.angle_ideal
        if (action == "change" and not self.change_weight()):
          weight = "None"
        else:
          weight = "%.6g" % dihedral.weight
        if (action == "change" and not self.change_periodicity()):
          periodicity = "None"
        else:
          periodicity = "%d" % dihedral.periodicity
        help = prefix+"%s angle_ideal weight periodicity id]" % help_lead
        if (help != previous_help): print >> out, help
        print >> out, prefix+"%s %s %s %s %s" % (
          data_lead, angle_ideal, weight, periodicity,
          show_string(dihedral.id))
    elif (operand == "chirality"):
      assert len(self.motif_ids) == 4
      chirality = self.chirality
      help_lead = "chirality = %s [(motif_id atom_name)*4" % action
      data_lead = "chirality = %s %s %s %s %s %s %s %s %s" % (
        action,
        show_string(self.motif_ids[0]),
        show_string(chirality.atom_names[0]),
        show_string(self.motif_ids[1]),
        show_string(chirality.atom_names[1]),
        show_string(self.motif_ids[2]),
        show_string(chirality.atom_names[2]),
        show_string(self.motif_ids[3]),
        show_string(chirality.atom_names[3]))
      if (action == "delete"):
        help = prefix+"%s]" % help_lead
        if (help != previous_help): print >> out, help
        print >> out, prefix+"%s" % data_lead
      else:
        if (action == "change" and not self.change_volume_ideal()):
          volume_ideal = "None"
        else:
          volume_ideal = "%.6g" % chirality.volume_ideal
        if (action == "change" and not self.change_weight()):
          weight = "None"
        else:
          weight = "%.6g" % chirality.weight
        help = prefix+"%s \\\n" % help_lead \
             + prefix+" "*(14+len(action)) \
             + "volume_sign volume_ideal weight id]"
        if (help != previous_help): print >> out, help
        print >> out, prefix+"%s \\\n%s%s%s %s %s %s" % (
          data_lead, prefix, " "*(13+len(action)),
          show_string(chirality.volume_sign),
          volume_ideal, weight, show_string(chirality.id))
    elif (operand == "planarity"):
      planarity = self.planarity
      print >> out, prefix+"planarity {"
      print >> out, prefix+"  action = %s" % action
      print >> out, prefix+"  motif_id = %s" % show_string(
        self.planarity_motif_id)
      print >> out, prefix+"  id = %s" % show_string(planarity.id)
      if (action == "add"):
        print >> out, prefix+"  atom = [motif_id name weight]"
        assert planarity.weights.size() == planarity.atom_names.size()
        assert self.motif_ids.size() == planarity.atom_names.size()
        for mi,an,w in zip(self.motif_ids,
                           planarity.atom_names,
                           planarity.weights):
          print >> out, prefix+"  atom = %s %s %.6g" % (
            show_string(mi), show_string(an), w)
      elif (action == "change"):
        assert planarity.weights.size() == planarity.atom_names.size()
        assert self.motif_ids.size() == planarity.atom_names.size()
        actions = self.planarity_atom_actions_as_list()
        assert len(actions) == planarity.atom_names.size()
        previous_help = None
        for ac,mi,an,w in zip(actions,
                              self.motif_ids,
                              planarity.atom_names,
                              planarity.weights):
          if (ac != "delete"):
            help = prefix+"  atom = %s [motif_id name weight]" % ac
            if (help != previous_help): print >> out, help
            print >> out, prefix+"  atom = %s %s %s %.6g" % (
              ac, show_string(mi), show_string(an), w)
          else:
            help = prefix+"  atom = delete [motif_id name]"
            if (help != previous_help): print >> out, help
            print >> out, prefix+"  atom = %s %s %s" % (
              ac, show_string(mi), show_string(an))
          previous_help = help
      print >> out, prefix+"}"
      help = None
    else:
      raise RuntimeError("Internal Error: unknown operand: %s" % operand)
    return help

class _(boost.python.injector, ext.motif_manipulation):

  def show(self, out=None, prefix=""):
    if (out is None): out = sys.stdout
    print >> out, prefix+"geometry_restraints.motif_manipulation {"
    print >> out, prefix+"  id = %s" % show_string(self.id)
    print >> out, prefix+"  description = %s" % show_string(self.description)
    for info in self.info:
      print >> out, prefix+"  info = %s" % show_string(info)
    previous_help = None
    for alteration in self.alterations_as_list():
      previous_help = alteration.show(
        out=out, prefix=prefix+"  ", previous_help=previous_help)
    print >> out, prefix+"}"<|MERGE_RESOLUTION|>--- conflicted
+++ resolved
@@ -1372,14 +1372,9 @@
         proxy_type=chirality,
         proxy_label=proxy_label,
         item_label="chirality",
-<<<<<<< HEAD
         by_value=by_value, unit_cell=unit_cell, sites_cart=sites_cart,
-        site_labels=site_labels, f=f, prefix=prefix, max_items=max_items)
-=======
-        by_value=by_value, unit_cell=None, sites_cart=sites_cart,
         site_labels=site_labels, f=f, prefix=prefix, max_items=max_items,
         origin_id=origin_id)
->>>>>>> 9129d2f5
 
   def get_sorted(self,
         by_value,
