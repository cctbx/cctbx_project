from __future__ import absolute_import, division, print_function
import os
import math
from libtbx.program_template import ProgramTemplate
#from libtbx.utils import null_out
from libtbx import group_args, phil
from libtbx.str_utils import make_sub_header
from libtbx.utils import Sorry
import mmtbx
import mmtbx_probe_ext as probeExt
from mmtbx.probe import Helpers, AtomTypes
from scitbx.array_family import flex
from iotbx import pdb
from iotbx.pdb import common_residue_names_get_class

master_phil_str = '''
run_tests = False
  .type = bool
  .help = Run unit tests before doing the requested operations

source_selection = "(altid a or altid '' or altid ' ') and occupancy > 0.33"
  .type = str
  .help = Source selection description

target_selection = None
  .type = str
  .help = Target selection description ('=' means same as source)

use_neutron_distances = False
  .type = bool
  .help = Use neutron distances (-nuclear in probe)

approach = *self both once surface count_atoms
  .type = choice
  .help = self (src -> src) both (src <=> targ) once (src -> targ) surface (VdW surface) count_atoms (count atoms)

include_mainchain_mainchain = False
  .type = bool
  .help = Include mainchain -> mainchain interactions (-mc in probe)

include_het = True
  .type = bool
  .help = Include non-water HET group interactions (-het in probe)

include_water = True
  .type = bool
  .help = Include water interactions (-waters/-nowaters in probe)

excluded_bond_chain_length = 4
  .type = int
  .help = Exclude chain of atoms bonded to source for this many hops (-4H, -3, -2 , -1 in probe)

drop_non_selected_atoms = False
  .type = bool
  .help = Drop non selected atoms (-drop in probe)

use_polar_hydrogens = True
  .type = bool
  .help = Use polar hydrogens (-usepolarh in probe)

polar_hydrogen_radius = 1.05
  .type = float
  .help = Radius to set for polar hydrogens (1.05 in probe)

minimum_polar_hydrogen_occupancy = 0.7
  .type = float
  .help = Minimum occupancy for polar hydrogens (0.25 in probe)

maximum_polar_hydrogen_b = 40.0
  .type = float
  .help = Minimum b-factor for polar hydrogens (80.0 in probe)

do_water_water = False
  .type = bool
  .help = Include water-to-water interactions (-wat2wat in probe)

do_water = True
  .type = bool
  .help = Include water-to-non-water interactions (-wat2wat, -waters, -nowaters in probe)

do_het = True
  .type = bool
  .help = Include het-atom interactions (-hets, -nohets in probe)

atom_radius_scale = 1.0
  .type = float
  .help = Atom radius = (r*atom_radius_scale)+atom_radius_offset (-scalevds, -vswscale in probe)

atom_radius_offset = 0.0
  .type = float
  .help = Atom radius = (r*atom_radius_scale)+atom_radius_offset (-addvdw in probe)

probe
  .style = menu_item auto_align
{
  radius = 0.25
    .type = float
    .help = Probe radius (half distance between touched atoms) (-radius in probe)

  density = 16.0
    .type = float
    .help = Probe dots per square angstrom on atom surface (-density in probe)

  overlap_scale_factor = 0.5
    .type = float
    .help = Fraction of overlap assigned to each atom (-spike in probe)

  minimum_occupancy = 0.02
    .type = float
    .help = Minimum occupancy for a source atom (-minoccupancy in probe)

  worse_clash_cutoff = 0.5
    .type = float
    .help = Cutoff for worse clashes, a positive (-divworse in probe)

  clash_cutoff = 0.4
    .type = float
    .help = Cutoff for the clashes, a positive number (-divlow in probe)

  contact_cutoff = 0.25
    .type = float
    .help = Cutoff for the contact (-divhigh in probe)

  uncharged_hydrogen_cutoff = 0.6
    .type = float
    .help = Cutoff for uncharged hydrogen overlap (-hbregular in probe)

  charged_hydrogen_cutoff = 0.8
    .type = float
    .help = Cutoff for charged hydrogen overlap (-hbcharged in probe)

  bump_weight = 10.0
    .type = float
    .help = Weight applied to bump score (-bumpweight in probe)

  hydrogen_bond_weight = 4.0
    .type = float
    .help = Weight applied to hydrogen bond score (-hbweight in probe)

  gap_weight = 0.25
    .type = float
    .help = Weight applied to gap score (-gapweight in probe)

  separate_weak_hydrogen_bonds = False
    .type = bool
    .help = Separately account for weak hydrogen bonds (-LweakHbonds in probe)

  implicit_hydrogens = False
    .type = bool
    .help = Use implicit hydrogens, no water proxies (-implicit in probe)

  use_original_probe_tables = False
    .type = bool
    .help = Use the original Probe tables rather than CCTBX tables by default (for regression tests)
}

output
  .style = menu_item auto_align
{
  file_name = None
    .type = str
    .short_caption = Output file name
    .optional = False
    .help = Output file name

  format = *standard raw oneline
    .type = choice
    .help = Type of output to write (-oneline -unformated -kinemage in probe)

  contact_summary = False
    .type = bool
    .help = Report summary of contacts (-oneline, -summary in probe)

  condensed = False
    .type = bool
    .help = Condensed output format (-condense, -kinemage in probe)

  count_dots = False
    .type = bool
    .help = Count dots rather than listing all contacts (-countdots in probe)

  hydrogen_bond_output = True
    .type = bool
    .help = Output hydrogen-bond contacts (-nohbout in probe)

  record_added_hydrogens = False
    .type = bool
    .help = Output hydrogen-bond contacts (-dumph2o in probe)

  clash_output = True
    .type = bool
    .help = Output clash contacts (-noclashout in probe)

  vdw_output = True
    .type = bool
    .help = Output van der Waals contacts (-novdwout in probe)

  separate_worse_clashes = False
    .type = bool
    .help = Separately report worse clashes (-sepworse in probe)

  group_name = ""
    .type = str
    .help = Specify the group name (-name in probe)

  add_group_name_master_line = False
    .type = bool
    .help = Add a master=name line on lists (-dotmaster in probe)

  add_group_line = True
    .type = bool
    .help = Add a group line on kinemage output (-nogroup in probe)

  add_kinemage_keyword = False
    .type = bool
    .help = Add kinemage 1 to beginning of kin file (-kinemage in probe)

  add_lens_keyword = False
    .type = bool
    .help = Add lens keywoard to kin file (-lens, -nolens in probe)

  add_group_statement = True
    .type = bool
    .help = Add lens keywoard to kin file (-nogroup in probe)

  color_by_dna_base = False
    .type = bool
    .help = Color by DNA base (-basecolor, -colorbase in probe)

  group_label = ""
    .type = str
    .help = Label for the surface-dots group (-name, -scsurface, -exposed, -asurface, -access in probe)

  bin_gaps = False
    .type = bool
    .help = Bin the gaps (-gapbins in probe)

  merge_contacts = True
    .type = bool
    .help = Combine wide and close contacts (True in probe)

  report_hydrogen_bonds = True
    .type = bool
    .help = Report hydrogen bonds (-nohbout in probe)

  report_clashes = True
    .type = bool
    .help = Report clashes (-noclashout in probe)

  report_vdws = True
    .type = bool
    .help = Report van der Waals contects (-novdwout in probe)

  only_report_bad_clashes = False
    .type = bool
    .help = Only report bad clashes (-onlybadout in probe)

  atoms_are_masters = False
    .type = bool
    .help = Atoms are listed as masters (-element in probe)

  color_by_gap = True
    .type = bool
    .help = Assign a color to reported gaps (-atomcolor, -gapcolor, -basecolor in probe)

  default_point_color = "gray"
    .type = str
    .help = Default color for output points (-outcolor in probe)

  compute_scores = True
    .type = bool
    .help = Compute scores rather than just counting dots (-spike, -nospike in probe)
}
'''

program_citations = phil.parse('''
citation {
  authors = Word, et. al.
  journal = J. Mol. Biol.
  volume = 285
  pages = 1711-1733
  year = 1999
  external = True
}
''')

# ------------------------------------------------------------------------------

class Program(ProgramTemplate):
  description = '''
Compute the MolProbity Probe score for a file, or a subset of the file.

Inputs:
  PDB or mmCIF file containing atomic model
  Ligand CIF file, if needed
Output:
  Kinemage file describing the score and other information, depending on the parameters.
Note:
  The source_selection phil parameter must always be filled in, and some
  approaches require the target_selection parameter as well.  Setting the
  target_selection to "=" will re-use the source for the target.  In all
  other cases, the string passed in will be used as a CCTBX selection on
  the model to select a subset of its atoms.

  The most simple dotkin:
    mmtbx.probe2 approach=self source_selection="all" output.file_name=out.kin input.pdb
'''
  datatypes = ['model', 'restraint', 'phil']
  master_phil_str = master_phil_str
  citations = program_citations
  epilog = '''
  For additional information and help, see http://kinemage.biochem.duke.edu/software/probe
  and http://molprobity.biochem.duke.edu
  '''


# ------------------------------------------------------------------------------

  def _totalInteractionCount(self, chainCounts):
    '''
      Find the total count of interactions of any type for the specified chain-pair type.
      :param chainCounts: One of the structures that hold the counts of interaction
      types for a given pair of chain types: _MCMCCount, _SCSCCount, _MCSCCount, _otherCount,
      or _sumCount.
      :return: Sum of results across all interaction types.
    '''
    ret = 0
    for v in chainCounts.values():
      ret += v
    return ret

# ------------------------------------------------------------------------------

  def validate(self):
    self.data_manager.has_models(raise_sorry=True)
    if self.params.source_selection is None:
      raise Sorry("Must specify a source parameter for approach "+self.params.approach)
    if self.params.approach in ['once','both'] and self.params.target_selection is None:
      raise Sorry("Must specify a target parameter for approach "+self.params.approach)
    aScale = self.params.atom_radius_scale
    if aScale < 0.0001 or aScale > 1000:
      raise Sorry("Invalid atom_radius_scale value: {:0g}".format(aScale))
    ao = self.params.atom_radius_offset
    if ao < -10 or ao > 1000:
      raise Sorry("Invalid atom_radius_offset value: {:0g}".format(ao))

    # Ensure consistency among parameters
    if self.params.probe.contact_cutoff < self.params.probe.radius:
      self.params.probe.contact_cutoff = self.params.probe.radius

# ------------------------------------------------------------------------------

  def _scaled_atom_radius(self, a):
    '''
      Find the scaled and offset radius for the specified atom.  This will be called on each
      atom after their extra information has been loaded to determine the scaled and offset
      value to use for the remainder of the program.
      :param a: Atom whose radius is to be scaled
      :return: Scaled and offset radius of the atom.
    '''
    rad = self._extraAtomInfo.getMappingFor(a).vdwRadius
    if rad <= 0:
      alt = a.parent().altloc
      resName = a.parent().resname.strip().upper()
      resID = str(a.parent().parent().resseq_as_int())
      chainID = a.parent().parent().parent().id
      myFullName = "chain "+str(chainID)+" "+resName+" "+resID+" "+a.name+" "+alt
      raise Sorry("Invalid radius for atom look-up: "+myFullName+"; rad = "+str(rad))
    return self.params.atom_radius_offset + (rad * self.params.atom_radius_scale)

# ------------------------------------------------------------------------------

  def _atom_class_for(self, a):
    '''
      Assign the atom class for a specified atom.
      :param a: Atom whose class is to be specified
      :return: If our parameters have been set to color and sort by NA base,
      then it returns the appropriate base name.  Otherwise, it returns the
      element of the atom.
    '''
    if not self.params.output.color_by_dna_base:
      return a.element
    else:
      resName = a.parent().resname
      cl = common_residue_names_get_class(name = resName)
      if cl == "common_rna_dna" or cl == "modified_rna_dna":
        cleanName = resName.upper().strip()
        if cleanName in ['U','URA','UTP','UDP','UMP','UR',
                         'T','THY','TTP','TDP','TMP','5MU','DT','TR']:
          return 't/u'
        elif cleanName in ['A','ADE','ATP','ADP','AMP','1MA','RIA','T6A','DA','AR']:
          return 'a'
        elif cleanName in ['C','CYT','CTP','CDP','CMP','5MC','OMC','DC','CR']:
          return 'c'
        elif cleanName in ['G','GUA','GTP','GDP','GMP','GSP','1MG','2MG','M2G','7MG','OMG','DG','GR']:
          return 'g'
        return 'other na'
      else:
        return "nonbase"

# ------------------------------------------------------------------------------

  def _color_for_gap(self, gap, interactionType):
    '''
      Report the color associated with a gap (and interaction type).
      :param gap: Size of the gap in Angstroms.
      :param interactionType: InteractionType of the dot.
      :return: Kinemage name of the color associated with the class.
    '''

    if interactionType == probeExt.InteractionType.HydrogenBond:
      return "greentint "
    elif gap > 0.35:
      return "blue "
    elif gap > 0.25:
      return "sky "
    elif gap > 0.15:
      return "sea "
    elif gap > 0.0:
      return "green "
    elif gap > -0.1:
      return "yellowtint "
    elif gap > -0.2:
      return "yellow "
    elif gap > -0.3:
      return "orange "
    elif gap > -0.4:
      return "red "
    else:
      return "hotpink "

# ------------------------------------------------------------------------------

  def _color_for_atom_class(self, c):
    '''
      Report the color associated with an atom class.
      Based on atomprops.h:INIT_ATOM_TABLE from original probe.
      :param c: Class of the atom.
      :return: Kinemage name of the color associated with the class.
    '''

    # Make sure the atom class is one that we know about
    if not c in self._allAtomClasses:
      return 'magenta'

    # Check to see if this atom belongs to one of the special colors.
    if c in ['C','Ag','other na']:
      return 'white'
    elif c in ['N','He','t/u']:
      return 'sky'
    elif c in ['O']:
      return 'red'
    elif c in ['P','Ne','a']:
      return 'pink'
    elif c in ['S','c']:
      return 'yellow'
    elif c in ['Se','F','Cl']:
      return 'green'
    elif c in ['Br','I']:
      return 'brown'
    elif c in ['Co']:
      return 'blue'
    elif c in ['Cu','Ar']:
      return 'orange'
    elif c in ['Au']:
      return 'gold'
    elif c in ['Kr']:
      return 'greentint'
    elif c in ['Xe']:
      return 'magenta'
    elif c in ['Rn']:
      return 'pinktint'
    elif c in ['g']:
      return 'sea'

    # Most atom types, the default.
    return 'grey'

# ------------------------------------------------------------------------------

  class DotInfo:
    # Dot class storing information about an individual dot.
    def __init__(self, src, target, loc, spike, overlapType, gap, ptmaster, angle):
      self.src = src                  # Source atom for the interaction
      self.target = target            # Target atom for the interactions
      self.loc = loc                  # Location of the dot start
      self.spike = spike              # Location of the dot end
      self.overlapType = overlapType  # Type of overlap the interaction represents
      self.gap = gap                  # Gap between the atoms
      self.ptmaster = ptmaster        # Main/side chain interaction type
      self.angle = angle              # Angle associated with the bump
      self.dotCount = 1               # Used by _condense and raw output to count dots on the same source + target

# ------------------------------------------------------------------------------

  def _save_dot(self, src, target, atomClass, loc, spike, overlapType, gap, ptmaster, angle):
    '''
      Generate and store a DotInfo entry with the specified parameters.  It will be stored
      into the self._results data structure.
      :param src: Source atom for the dot.
      :param target: Target atom for the dot, if any.
      :param atomClass: Atom class of this dot, indicates where to store.
      :param loc: Location of the dot start.
      :param spike: Location of the dot end.
      :param overlapType: Type of overlap for the dot.
      :param gap: Gap spacing for the dot.
      :param ptmaster: ptmaster entry for the dot.
      :param angle: angle for the dot.
      :return: As a side effect, this will add a new entry into one of the lists in the
      self._results data structure.
    '''
    self._results[atomClass][self._dotScorer.interaction_type(overlapType,gap,
        self.params.probe.separate_weak_hydrogen_bonds)].append(
      self.DotInfo(src, target, loc, spike, overlapType, gap, ptmaster, angle)
    )

# ------------------------------------------------------------------------------

  def _generate_interaction_dots(self, sourceAtoms, targetAtoms, bondedNeighborLists):
    '''
      Find all interaction dots for the specified atom.
      This does not include locations where the probe is interacting with
      a nearby atom, so it is a subset of the skin dots (for which only the
      dots themselves are outside of the nearby atoms).
      :param sourceAtoms: Atoms that can be the source of an interaction.
      :param targetAtoms: Atoms that can be the target of an interaction
      (can be the same list as sourceAtoms for some approaches).
      :param bondedNeighborLists: List of bonded neighbors for atoms in source or target.
      :return: Side effect: Add dots to the self._results data structure by
      atomclass and dot type.
    '''

    maxVDWRadius = AtomTypes.AtomTypes().MaximumVDWRadius()
    maxRadius = 2*maxVDWRadius + 2 * self.params.probe.radius
    for src in sourceAtoms:
      # Find atoms that are close enough that they might touch.
      nearby = self._spatialQuery.neighbors(src.xyz, 0.001, maxRadius)

      # Find our characteristics
      srcMainChain = self._inMainChain[src]
      srcSideChain = self._inSideChain[src]
      srcHet = self._inHet[src]
      srcInWater = self._inWater[src]

      # Select those that are actually within the contact distance based on their
      # particular radius and which are in the set of target atoms.
      # Also verify that the potential target atoms meet our criteria based on parameters.
      atomList = []
      for n in nearby:
        nMainChain = self._inMainChain[n]
        nHet = self._inHet[n]
        nInWater = self._inWater[n]
        d = (Helpers.rvec3(n.xyz) - Helpers.rvec3(src.xyz)).length()
        if ((n in targetAtoms) and
            (d <= self._extraAtomInfo.getMappingFor(n).vdwRadius +
             self._extraAtomInfo.getMappingFor(src).vdwRadius + 2*self.params.probe.radius)
           ):
          # if both atoms are in the same non-HET residue and on the main chain, then skip
          # if we're not allowing mainchain-mainchain interactions.
          if not self.params.include_mainchain_mainchain and (
                (srcMainChain and nMainChain) and not (srcHet or nHet) and
                (src.parent() == n.parent())
              ):
            continue
          # Skip atoms that shuold be ignored
          if self._atomClasses[n] == 'ignore':
            continue
          # Skip atoms with too low occupancy
          elif n.occ < self.params.probe.minimum_occupancy:
            continue
          # Skip water-water interactions unless they are allowed
          elif (not self.params.do_water_water) and srcInWater and nInWater:
            continue
          atomList.append(n)

      # Check the atoms for interactions
      if len(atomList) > 0:
        # Find the atoms that are bonded to the source atom within the specified hop
        # count.  Limit the length of the chain to 3 if neither the source nor the final
        # atom is a Hydrogen.
        neighbors = Helpers.getAtomsWithinNBonds(src, bondedNeighborLists,
          self.params.excluded_bond_chain_length, 3)

        # Find out what class of dot we should place for this atom.
        atomClass = self._atomClasses[src]

        # Generate no dots for ignored atoms.
        if atomClass == 'ignore':
          continue

        # Generate no dots for atoms with too-low occupancy
        if src.occ < self.params.probe.minimum_occupancy:
          continue

        # Check each dot to see if it interacts with non-bonded nearby target atoms.
        srcDots = self._dots[src]
        pr = self.params.probe.radius
        scale = self.params.probe.overlap_scale_factor
        for dotvect in srcDots:
          # Find out if there is an interaction
          res = self._dotScorer.check_dot(src, dotvect, pr, atomList, neighbors, scale)

          # Classify the interaction and store appropriate results unless we should
          # ignore the result because there was not valid overlap.
          overlapType = res.overlapType
          if overlapType != probeExt.OverlapType.Ignore:
            # See whether this dot is allowed based on our parameters.
            spo = self.params.output
            show = False
            interactionType = self._dotScorer.interaction_type(overlapType,res.gap,
              self.params.probe.separate_weak_hydrogen_bonds)
            if interactionType == probeExt.InteractionType.Invalid:
              continue

            # Main branch if whether we're reporting other than bad clashes
            if (not spo.only_report_bad_clashes):
              # We are reporting other than bad clashes, see if our type is being reported
              if spo.report_hydrogen_bonds and overlapType == probeExt.OverlapType.HydrogenBond:
                show = True
              elif spo.report_clashes and overlapType == probeExt.OverlapType.Clash:
                show = True
              elif spo.report_vdws and overlapType == probeExt.OverlapType.NoOverlap:
                show = True
            else:
              # We are only reporting bad clashes.  See if we're reporting clashes and this is
              # a bad one.
              if (spo.report_clashes and interactionType in [
                    probeExt.InteractionType.Bump, probeExt.InteractionType.BadBump]):
                show = True

            # If we're not showing this one, skip to the next
            if not show:
              continue

            # Determine the ptmaster (main/side chain interaction type) and keep track of
            # counts for each type.
            causeMainChain = self._inMainChain[res.cause]
            causeSideChain = self._inSideChain[res.cause]
            causeHet = self._inHet[res.cause]
            ptmaster = ' '
            if srcMainChain and causeMainChain:
              if (not srcHet) and (not causeHet): # This may be a redundant check
                ptmaster = 'M'
                self._MCMCCount[interactionType] += 1
            elif srcSideChain and causeSideChain:
              if (not srcHet) and (not causeHet): # This may be a redundant check
                ptmaster = 'S'
                self._SCSCCount[interactionType] += 1
            elif ( (srcMainChain and causeSideChain) or (srcSideChain and causeMainChain) ):
              if (not srcHet) and (not causeHet): # This may be a redundant check
                ptmaster = 'P'
                self._MCSCCount[interactionType] += 1
            else:
              ptmaster = 'O'
              self._otherCount[interactionType] += 1

            # Find the locations of the dot and spike by scaling the dot vector by the atom radius and
            # the (negative because it is magnitude) overlap.
            loc = Helpers.rvec3(src.xyz) + Helpers.rvec3(dotvect)
            spikeloc = ( Helpers.rvec3(src.xyz) + Helpers.rvec3(dotvect).normalize() *
                         (self._extraAtomInfo.getMappingFor(src).vdwRadius - res.overlap) )

            # Save the dot
<<<<<<< HEAD
            self._save_dot(src, res.cause, atomClass, loc, spikeloc, overlapType,
              res.gap, ptmaster, 0)
=======
            self._save_dot(src, res.cause, atomClass, loc, spikeloc, overlapType, res.gap, ptmaster, 0)
>>>>>>> bfd18c1f

# ------------------------------------------------------------------------------

  def _generate_surface_dots_for(self, src, nearby):
    '''
      Find all surface dots for the specified atom.
      This does not include locations where the probe is interacting with
      a nearby atom, so it is a subset of the skin dots (for which only the
      dots themselves are outside of the nearby atoms).
      :param src: Atom whose surface dots are to be found.
      :param nearby: Atoms that are nearby to src and might block surface dots.
      :return: Side effect: Add dots on the surface of the atom to the
              self._results data structure by atomclass and dot type.
    '''

    # Generate no dots for ignored atoms.
    if self._atomClasses[src] == 'ignore':
      return

    # Check all of the dots for the atom and see if they should be
    # added to the list.
    srcInWater = self._inWater[src]
    r = self._extraAtomInfo.getMappingFor(src).vdwRadius
    pr = self.params.probe.radius
    srcDots = self._dots[src]
    for dotvect in srcDots:
      # Dot on the surface of the atom, at its radius; both dotloc and spikeloc from original code.
      # This is where the probe touches the surface.
      dotloc = Helpers.rvec3(src.xyz) + Helpers.rvec3(dotvect)
      # Dot that is one probe radius past the surface of the atom, exploring for contact with nearby
      # atoms.  This is the location of the center of the probe.
      exploc = Helpers.rvec3(src.xyz) + Helpers.rvec3(dotvect).normalize() * (r + pr)

      # If the exploring dot is within a probe radius + vdW radius of a nearby atom,
      # we don't add a dot.
      okay = True
      for b in nearby:
        bInWater = self._inWater[b]
        # If we should ignore the nearby atom, we don't check it.
        if self._atomClasses[b] == 'ignore':
          continue
        # If we're ignoring water-water interactions and both src and
        # nearby are in a water, we should ignore this as well (unless
        # both are hydrogens from the same water, in which case we
        # continue on to check.)
        elif ((not self.params.do_water_water) and srcInWater and bInWater
              and src.parent() != b.parent() ):
          continue
        # If we're ignoring non-water to water interactions, skip check
        # if b is a water.
        elif not self.params.do_water and bInWater:
          continue
        # If we're ignoring hetatom interactions, skip check
        # if b is in a non-standard residue.
        elif not self.params.do_het and self._inHet[b]:
          continue

        # The nearby atom is one that we should check interaction with, see if
        # we're in range.  If so, mark this dot as not okay because it is inside a
        # nearby atom.
        if ( (Helpers.rvec3(b.xyz) - exploc).length() <=
            pr + self._extraAtomInfo.getMappingFor(b).vdwRadius ):
          okay = False

      # If this dot is okay, add it to the internal data structure based on its
      # atom class and overlap type.
      if okay:
        self._save_dot(src, None, self._atomClasses[src], dotloc, dotloc,
                       probeExt.OverlapType.NoOverlap, 0.0, ' ', 0.0)

# ------------------------------------------------------------------------------

  def _count_skin_dots_for(self, src, bonded):
    '''
      Count all skin dots for the specified atom.
      :param src: Atom whose surface dots are to be found.
      :param bonded: Atoms that are bonded to src by one or more hops.
      :return: Side effect: Add dots on the surface of the atom to the
              self._results data structure by atomclass and dot type.
    '''

    # No dots yet...
    ret = 0

    # Generate no dots for ignored atoms or for phantom hydrogens
    if self._atomClasses[src] == 'ignore' or self._extraAtomInfo.getMappingFor(src).isDummyHydrogen:
      return 0

    # Check all of the dots for the atom and see if they should be
    # added to the list.
    srcDots = self._dots[src]
    # @todo Use a C++ call to find these dots if we can.  This will require changing or
    # replacing the check_dot() call so that it will make the dot even if there is not an atom
    # within interaction distance of the dot.
    for dotvect in srcDots:
      # Dot on the surface of the atom, at its radius.
      # This is where the probe touches the surface.
      dotloc = Helpers.rvec3(src.xyz) + Helpers.rvec3(dotvect)

      # If the exploring dot is within a probe radius + vdW radius of a bonded atom,
      # we don't add a dot.
      okay = True
      for b in bonded:
        # If we should ignore the bonded element, we don't check it.
        if self._atomClasses[b] == 'ignore' or self._extraAtomInfo.getMappingFor(b).isDummyHydrogen:
          continue

        # The bonded neighbor is one that we should check interaction with, see if
        # we're in range.  If so, mark this dot as not okay because it is inside a
        # bonded atom.
        if ( (Helpers.rvec3(b.xyz) - dotloc).length() <=
             self._extraAtomInfo.getMappingFor(b).vdwRadius ):
          okay = False

      # If this dot is okay, add it to the internal data structure based on its
      # atom class and overlap type.
      if okay:
        ret += 1

    # Return the number of dots not inside a bonded atom.
    return ret

# ------------------------------------------------------------------------------

  def _count_skin_dots(self, atoms, bondedNeighborLists):
    '''
      Count all skin dots for the atoms passed in.
      :param atoms: Atoms to check.
      :param bondedNeighborLists: Neighbor list including these atoms.
      This is used to normalize output scores.
      :return: Number of skin dots on any of the atoms in the source selection.
    '''

    ret = 0

    maxVDWRadius = AtomTypes.AtomTypes().MaximumVDWRadius()
    for src in atoms:

      # Find the atoms that are bonded to the source atom within the specified hop
      # count.  Limit the length of the chain to 3 if neither the source nor the final
      # atom is a Hydrogen.
      neighbors = Helpers.getAtomsWithinNBonds(src, bondedNeighborLists,
        self.params.excluded_bond_chain_length, 3)

      # Count the skin dots for this atom.
      ret += self._count_skin_dots_for(src, neighbors)

    # Return the total count
    return ret

# ------------------------------------------------------------------------------

  def _condense(self, dotInfoList):
    '''
      Condensing the list of dots for use in raw output, sorting and removing
      duplicated.  Makes use of the self.params.output.condensed flag to control
      whether to remove duplicates.
      :param dotInfoList: List of DotInfo structures to condense.
      :return: Condensed dotlist.
    '''

    ret = []

    # Handle all of the dots associated with each source atom as a group.
    # This will be from curAtomIndex to curAtomEndIndex.
    curAtomIndex = 0
    while curAtomIndex < len(dotInfoList):

      # Find the last dot in the current atom, which may be at the end of the list.
      curAtomEndIndex = len(dotInfoList) - 1
      for curAtomEndIndex in range(curAtomIndex+1, len(dotInfoList)):
        if dotInfoList[curAtomIndex].src != dotInfoList[curAtomEndIndex].src:
          curAtomEndIndex -= 1
          break

      # Sort the dots for the same source atom based on their target atom.
      # There may be no target atoms specified (they may be None), which will
      # cause an attribute error.  If that happens, we don't sort.
      try:
        thisAtom = sorted(
          dotInfoList[curAtomIndex:curAtomEndIndex+1], key=lambda dot: dot.target.memory_id()
        )
      except AttributeError:
        thisAtom = dotInfoList[curAtomIndex:curAtomEndIndex+1]

      # Remove duplicates (same target atom) if we've been asked to.
      # We do this by scanning through and accumulating counts as long as the target
      # atom is the same and by appending a new entry when the target atom is different.
      # The result is a single entry for each target atom with a count of the number of
      # dots that were associated with it in the resulting entry.
      if self.params.output.condensed and len(thisAtom) > 0:
        thisAtom[0].dotCount = 1
        condensed = [ thisAtom[0] ]
        for i in range(1,len(thisAtom)):
          if thisAtom[i-1].target == thisAtom[i].target:
            condensed[-1].dotCount += 1
          else:
            thisAtom[i].dotCount = 1
            condensed.append(thisAtom[i])
        thisAtom = condensed

      # Append the sorted and potentially condensed list to the return list
      ret.extend(thisAtom)

      # Handle the chunk of dots on the next atom
      curAtomIndex = curAtomEndIndex + 1

    return ret

# ------------------------------------------------------------------------------

  def _writeRawOutput(self, groupName, masterName):
    '''
      Describe raw summary counts for data of various kinds.
      :param groupName: Name to give to the group.
      :param masterName: Name for the beginning of each line.
      :return: String to be added to the output.
    '''

    ret = ''

    # Provide a short name for each interaction type
    mast = {}
    for t in self._interactionTypes:
      mast[t] = probeExt.DotScorer.interaction_type_short_name(t)

    # Store values that we will need often
    density = self.params.probe.density
    gap_weight = self.params.probe.gap_weight
    bump_weight = self.params.probe.bump_weight
    hydrogen_bond_weight = self.params.probe.hydrogen_bond_weight

    # Go through all atom types and contact types and report the contacts.
    for atomClass in self._allAtomClasses:
      for interactionType in self._interactionTypes:

        # Condensed report all of the dots of this type.
        condensed = self._condense(self._results[atomClass][interactionType])
        for node in condensed:

          ret += "{}:{}:{}:".format(masterName, groupName, mast[interactionType])

          # Describe the source atom
          a = node.src
          resName = a.parent().resname.strip().upper()
          resID = str(a.parent().parent().resseq_as_int())
          chainID = a.parent().parent().parent().id
          iCode = a.parent().parent().icode
          alt = a.parent().altloc
          ret += "{:>2s}{:>3s} {}{} {}{:1s}:".format(chainID, resID, iCode, resName, a.name, alt)

          # Describe the target atom, if it exists
          t = node.target
          if t is None:
            ret += ":::::::"
          else:
            resName = t.parent().resname.strip().upper()
            resID = str(t.parent().parent().resseq_as_int())
            chainID = t.parent().parent().parent().id
            iCode = t.parent().parent().icode
            alt = t.parent().altloc
            ret += "{:>2s}{:>4s}{}{} {:<3s}{:1s}:".format(chainID, resID, iCode, resName, t.name, alt)

            r1 = self._extraAtomInfo.getMappingFor(a).vdwRadius
            r2 = self._extraAtomInfo.getMappingFor(t).vdwRadius
            sl = (Helpers.rvec3(a.xyz)-Helpers.rvec3(t.xyz)).length()
            gap = sl - (r1 + r2)
            dtgp = node.gap
            score = 0.0

            if interactionType in [probeExt.InteractionType.WideContact, probeExt.InteractionType.WideContact]:
              scaledGap = dtgp / gap_weight
              score = math.exp(-scaledGap*scaledGap)
            elif interactionType in [
              probeExt.InteractionType.WeakHydrogenBond,  # don't know what to do here, because they can be both wc and cc, so will have to check
              probeExt.InteractionType.SmallOverlap,      # small overlap, doing nothing, as before
              probeExt.InteractionType.Bump,
              probeExt.InteractionType.BadBump]:          # worse overlap, same as bad overlap
                score = score = - bump_weight * sl
            else: # Hydrogen bond
              score = hydrogen_bond_weight * sl

            if self.params.output.contact_summary:
              ret += "{}:".format(node.dotCount)

            ret += "{:.3f}:{:.3f}:{:.3f}:{:.3f}:{:.3f}:{:.3f}:{:.4f}".format(gap, dtgp,
              node.spike[0], node.spike[1], node.spike[2], sl, score/density)

          try:
            tName = t.element
            tBVal = "{:.2f}".format(t.b)
          except:
            tName = ""
            tBVal = ""
          ret += ":{}:{}:{:.3f}:{:.3f}:{:.3f}".format(a.element, tName,
            node.loc[0], node.loc[1], node.loc[2])

          ret += ":{:.2f}:{}\n".format(a.b, tBVal)

    return ret

# ------------------------------------------------------------------------------

  def _writeOutput(self, groupName, masterName):
    '''
      Describe summary counts for data of various kinds.
      :param groupName: Name to give to the group.
      :param masterName: Name for the master command.
      :return: String to be added to the output.
    '''

    ret = ''

    ptm = ' '
    color = ''
    mast = {}
    for t in self._interactionTypes:
      mast[t] = probeExt.DotScorer.interaction_type_name(t)
    extraMaster = ''
    pointid = ''
    lastpointid = ''
    ptmast = ''
    gapNames = ['z','y','x','w','v','u','t','g','r','q','f','F','Q','R','G','T','U','V','W','X','Y','Z']
    # std gapbins scope at least -.5 to +.5, wider if probeRad > 0.25 standard
    gaplimit = int(math.floor(((2*(max(self.params.probe.radius,0.25))+0.5)/0.05)+2))
    gapcounts = [0] * gaplimit
    maxgapcounts = 0
    strcName = ''

    # Rename contacts as needed
    if self.params.output.merge_contacts:
      mast[probeExt.InteractionType.WideContact] = mast[probeExt.InteractionType.CloseContact] = 'vdw contacts'
    if self.params.approach == 'surface':
      mast[probeExt.InteractionType.CloseContact] = 'surface'

    if self.params.output.add_group_name_master_line:
      extraMaster = ' master={}'.format(masterName)

    ret += "@subgroup dominant {}\n".format(groupName)

    if self.params.approach == 'surface':
      ret += "@master {}\n".format(mast[1])
    else:
      if self.params.output.report_vdws and not self.params.output.only_report_bad_clashes:
        ret += "@master {}\n".format(mast[probeExt.InteractionType.WideContact])
        if not self.params.output.merge_contacts:
          ret += "@master {}\n".format(mast[probeExt.InteractionType.CloseContact])
      if self.params.output.report_clashes or self.params.output.only_report_bad_clashes:
        if not self.params.output.only_report_bad_clashes:
          ret += "@master {}\n".format(mast[probeExt.InteractionType.SmallOverlap])
        ret += "@master {}\n".format(mast[probeExt.InteractionType.Bump])
        if self.params.output.separate_worse_clashes:
          ret += "@master {}\n".format(mast[probeExt.InteractionType.BadBump])
      if self.params.output.report_hydrogen_bonds and not self.params.output.only_report_bad_clashes:
        ret += "@master {}\n".format(mast[probeExt.InteractionType.HydrogenBond])
        if self.params.probe.separate_weak_hydrogen_bonds:
          ret += "@master {}\n".format(mast[probeExt.InteractionType.WeakHydrogenBond])

    # Report count legend if any counts are nonzero.
    if self._totalInteractionCount(self._MCMCCount) > 0:
      ret += "@pointmaster 'M' {McMc contacts}\n"
    if self._totalInteractionCount(self._SCSCCount) > 0:
      ret += "@pointmaster 'S' {McMc contacts}\n"
    if self._totalInteractionCount(self._MCSCCount) > 0:
      ret += "@pointmaster 'P' {McMc contacts}\n"
    if self._totalInteractionCount(self._otherCount) > 0:
      ret += "@pointmaster 'O' {McMc contacts}\n"

    # Report binned gap legend if we're binning gaps
    if self.params.output.bin_gaps:
      for i in range(gaplimit):
        ret += "@pointmaster '{}' {{gap {:3.2f}}}\n".format(gapNames[i],((i-11.0)/20.0)+0.05)

    # Go through all atom types and contact types and report the contacts.
    for atomClass in self._allAtomClasses:
      for interactionType in self._interactionTypes:
        # Write list headers for types that have entries.  Do not write one for weak Hydrogen
        # bonds unless we're separating them out.
        if (len(self._results[atomClass][interactionType]) > 0 and
              (self.params.probe.separate_weak_hydrogen_bonds or
                  interactionType != probeExt.InteractionType.WeakHydrogenBond
              )
            ):
          # The formatting of the header depends on the type
          # of dot it is and whether atoms are masters.  There is a basic line for each, with addition of
          # a lens string for some cases.  Some entries are dots and others are vectors.
          lensDots = ""
          listType = '@dotlist'
          if interactionType in [probeExt.InteractionType.WideContact, probeExt.InteractionType.CloseContact]:
            if self.params.output.add_lens_keyword:
              lensDots = " lens"
          elif interactionType in [probeExt.InteractionType.SmallOverlap, probeExt.InteractionType.Bump,
              probeExt.InteractionType.BadBump]:
            listType = '@vectorlist'
          elif interactionType == probeExt.InteractionType.HydrogenBond:
            # Nothing special
            pass

          # Write the header based on the settings above and whether atoms are masters.
          if self.params.output.atoms_are_masters:
            ret += "{} {{x}} color={} master={{{} dots}} master={{{}}}{}{}\n".format(
                    listType,
                    self._color_for_atom_class(atomClass), atomClass, mast[interactionType], extraMaster,
                    lensDots
                   )
          else:
            ret += "{} {{x}} color={} master={{{}}}{}{}\n".format(
                      listType,
                      self._color_for_atom_class(atomClass), mast[interactionType], extraMaster,
                      lensDots
                    )

        # Report all of the dots of this type.
        for node in self._results[atomClass][interactionType]:
          a = node.src
          t = node.target
          if self.params.output.bin_gaps:
            # Include trailing space for a gapbin character (second point master)
            ptmast = " '{} ' ".format(node.ptmaster)
          elif node.ptmaster == " ":
            # Blank means no point master
            ptmast = ""
          else:
            ptmast = " '{}' ".format(node.ptmaster)

          pointid = "{}{}{}{:4d}{}{}".format(a.name, a.parent().altloc, a.parent().resname,
            a.parent().parent().resseq_as_int(), a.parent().parent().icode,
            a.parent().parent().parent().id)
          if pointid != lastpointid:
            lastpointid = pointid
            ret += '{{{}}}'.format(pointid)
          else:
            ret += '{"}'

          if self.params.output.color_by_gap:
            if t is not None:
              color = self._color_for_gap(node.gap, interactionType)
              ret += "{}".format(color)
            else:
              ret += "{} ".format(self.params.output.default_point_color)

          # Handle gap binning if we're doing it
          if self.params.output.bin_gaps:
            Lgotgapbin = False    # until identify which gapbin
            for k in range(gaplimit):
              # pt master intervals of 0.05 from -0.5 to +0.5
              if node.gap < ((k-11.0)/20.0)+0.05:
                # Replace the fourth character of ptmast with the appropriate gap name
                ptmast = ptmast[:3]+gapNames[k]+ptmast[4:]
                gapcounts[k] += 1
                maxgapcounts = max(gapcounts[k], maxgapcounts)
                if k < gaplimit:
                  Lgotgapbin = True
                  break
            if not Lgotgapbin:
              # assign this node, aka dot, to overflow gapbin
              ptmast = ptmast[:3]+gapNames[-1]+ptmast[4:]
              gapcounts[-1] += 1

          if interactionType in [probeExt.InteractionType.SmallOverlap, probeExt.InteractionType.Bump,
              probeExt.InteractionType.BadBump]:
            ret += 'P {}{:.3f},{:.3f},{:.3f} {{"}}{} {}{:.3f},{:.3f},{:.3f}\n'.format(
                      ptmast, node.loc[0], node.loc[1], node.loc[2],
                      color,
                      ptmast, node.spike[0], node.spike[1], node.spike[2]
                    )
          else: # Contact or H bond
            ret += "{}{:.3f},{:.3f},{:.3f}\n".format(
                      ptmast, node.loc[0], node.loc[1], node.loc[2]
                   )

    # Print the gap bins if we have computed them.
    if self.params.output.bin_gaps:
      ret += "@text\n"
      for k in range(gaplimit):
        ret += "{{{:5.2f}, {:8d} }}\n".format(
                (((k-11.0)/20.0)+0.05),gapcounts[k]
                )

      # kinemage 2
      ret += "@kinemage 2\n"
      ret += "@group {gapbins} dominant\n"
      ret += "@vectorlist {gapbins}\n"
      for k in range(gaplimit-1):
        ret += "{{{:5.2f}, {:8d} }} {:5.2f}, {:8f}, 0.00\n".format(
                 (((k-11.0)/20.0)+0.05), gapcounts[k],
                 (((k-11.0)/20.0)+0.05)*maxgapcounts, gapcounts[k]
               )
      ret += "@labellist {gapbins}\n"
      ret += "{0} 0.0, -1.0, 0.0\n"

      # LXHvector output in probe had to do with -oneDotEach, so we don't include it here.

    return ret

# ------------------------------------------------------------------------------

  def _doEnumeration(self, reportSubScores, isSurface, numSkinDots):
    '''
      Compute summary counts for data of various kinds.  Called by _rawEnumerate() and
      _enumerate() to do the shared work.
      :param reportSubScores: Provide reports on different contact subscores.
      :param isSurface: Are these all surface dots?
      :param numSkinDots: The number of dots on atom skins. This is used to normalize output scores.
      :return: Tuple of values: (string_to_output, tgs, ths, thslen, tbs, tbslen, tsas,
              tGscore, tHscore, tBscore, tscore)
    '''
    retString = ''

    # Store values that we will need often
    density = self.params.probe.density
    gap_weight = self.params.probe.gap_weight
    bump_weight = self.params.probe.bump_weight
    hydrogen_bond_weight = self.params.probe.hydrogen_bond_weight

    # Compute the counts
    tgs = ths = thslen = tbs = tbslen = tsas = 0
    tGscore = tHscore = tBscore = tscore = 0
    for c in self._allAtomClasses:
      for t in self._interactionTypes:
        res = self._results[c][t]
        if len(res) > 0:
          # gs stores all of the values unless reportSubScores is True
          gs = hs = hslen = bs = bslen = score = psas = 0

          # Print a line describing the atom class and interaction type.
          label = "external_dots "
          if not isSurface:
            label = probeExt.DotScorer.interaction_type_name(t)
          retString += "{:>3s} {:14s} ".format(c, label)

          for node in self._results[c][t]:
            if reportSubScores:
              if t in [probeExt.InteractionType.WideContact, probeExt.InteractionType.CloseContact,
                  probeExt.InteractionType.WeakHydrogenBond]:
                gs += 1
                dtgp = node.gap
                scaledGap = dtgp/gap_weight
                scoreValue = math.exp(-scaledGap*scaledGap)
                score   += scoreValue
                tGscore += scoreValue
              elif t in [probeExt.InteractionType.SmallOverlap, probeExt.InteractionType.Bump,
                  probeExt.InteractionType.BadBump]:
                bs += 1
                slen = 0.5*abs(node.gap);
                bslen += slen
                scoreValue = - bump_weight * slen
                score   += scoreValue
                tBscore += scoreValue
              else: # Hydrogen bond
                hs += 1
                slen = 0.5*abs(node.gap)
                hslen += slen
                scoreValue = hydrogen_bond_weight * slen
                score   += scoreValue
                tHscore += scoreValue
            else:
              gs += 1

            if self.params.approach == 'surface':
              p_radius = self.params.probe.radius
              a_radius = self._extraAtomInfo.getMappingFor(node.src).vdwRadius
              psas += (a_radius + p_radius)*(a_radius + p_radius)/(a_radius * a_radius)

          # Finish reporting by atom class and interaction type
          if reportSubScores:
            if t in [probeExt.InteractionType.WideContact, probeExt.InteractionType.CloseContact,
                probeExt.InteractionType.WeakHydrogenBond]:
              retString += "{:7d} {:5.1f}% {:9.1f} {:9.2f}\n".format(gs, 100.0*gs/numSkinDots, score/density,
                                1000.0*score/numSkinDots)
            elif t in [probeExt.InteractionType.SmallOverlap, probeExt.InteractionType.Bump,
                probeExt.InteractionType.BadBump]:
              retString += "{:7d} {:5.1f}% {:9.1f} {:9.2f}\n".format(bs, 100.0*bs/numSkinDots, score/density,
                                1000.0*score/numSkinDots)
            else: # Hydrogen bond
              retString += "{:7d} {:5.1f}% {:9.1f} {:9.2f}\n".format(hs, 100.0*hs/numSkinDots, score/density,
                                1000.0*score/numSkinDots)
          else:
            retString += "{:7d} {:5.1f}%\n".format(gs, 100.0*gs/numSkinDots)

          # Done computing for this category, calculate totals
          tgs += gs
          ths += hs
          thslen += hslen
          tbs += bs
          tbslen += bslen
          tscore += score
          if self.params.approach == 'surface':
            tsas += psas  # tally the solvent accessible surface

    return (retString, tgs, ths, thslen, tbs, tbslen, tsas, tGscore, tHscore, tBscore, tscore)

# ------------------------------------------------------------------------------

  def _rawEnumerate(self, groupName, numberSelected, reportSubScores, isSurface, numSkinDots, masterName):
    '''
      Describe summary counts for data of various kinds.
      :param groupName: Name to give to the group.
      :param numberSelected: Number of atoms in the selection.
      :param reportSubScores: Provide reports on different contact subscores.
      :param isSurface: Are these all surface dots?
      :param numSkinDots: The number of dots on atom skins. This is used to normalize output scores.
      :param masterName: Name for the beginning of each line.
      :return: String to be added to the output.
    '''
    # The C code has a rawName parameter, but it was only nonempty for autobondrot/movingDoCommand
    # The C code has a scoreBias parameter, but it was only nonzero for autobondrot/movingDoCommand

    ret = ""

    # If we have an empty selection, report zero.
    if numberSelected <= 0 or numSkinDots <= 0:
      ret += "{:9.3f}".format(0.0)

    else:
      # Compute and report the score.  Discard anything from the return string in the count
      # routine -- we don't want to print it.
      (retString, tgs, ths, thslen, tbs, tbslen, tsas, tGscore, tHscore, tBscore, tscore
        ) = self._doEnumeration(reportSubScores, isSurface, numSkinDots)

      # Output one line of information.
      density = self.params.probe.density
      if isSurface:
        ret += "{:9.3f}".format( (tgs+tbs+ths)/density )
      elif reportSubScores:
        ret += "{:9.3f}".format( tscore/density )
      else:
        ret += "{:9.3f}".format( tgs )

    # Report the same information at the end of the line whether or not we counted the scores.
    if len(groupName) > 0 or len(masterName) > 0:
      ret += "#"
    if len(masterName) > 0:
      ret += " {}".format(masterName)
    if len(groupName) > 0:
      ret += " {}".format(groupName)
    ret += "\n"
    return ret

# ------------------------------------------------------------------------------

  def _count_summary(self, modeName, completed = True):
    '''
      Describe summary counts for chain-vs.-chain counts.
      :param modeName: Description of the mode of operation to report.
      :param completed: This is the last iteration, so print the accumulated values.
      :return: String to be added to the output.
    '''

    ret = ''

    # Keep a running total of values for each chain-vs.-chain list.
    # The first time we're run, fill the values with 0.
    # Clear the global counts once they have been added to the running total so we can run a new count.
    if not hasattr(self,'_MCMCTotal'):
      self._MCMCTotal = {}
      self._SCSCTotal = {}
      self._MCSCTotal = {}
      self._otherTotal = {}
      for t in self._interactionTypes:
        self._MCMCTotal[t] = 0
        self._SCSCTotal[t] = 0
        self._MCSCTotal[t] = 0
        self._otherTotal[t] = 0
    for t in self._interactionTypes:
      self._MCMCTotal[t] += self._MCMCCount[t]
      self._MCMCCount[t] = 0
      self._SCSCTotal[t] += self._SCSCCount[t]
      self._SCSCCount[t] = 0
      self._MCSCTotal[t] += self._MCSCCount[t]
      self._MCSCCount[t] = 0
      self._otherTotal[t] += self._otherCount[t]
      self._otherCount[t] = 0

    # Compute the sum of all subtypes per interaction type.
    sumTotal = {}
    for t in self._interactionTypes:
      sumTotal[t] = self._MCMCTotal[t] + self._SCSCTotal[t] + self._MCSCTotal[t] + self._otherTotal[t]

    # If we're at the last pass, fill in our return string.
    if completed:
      if self.params.output.format == 'oneline':
        # Report the file name that was read along with its summary data on one line
        ret += ": {} ".format(self.data_manager.get_model_names()[0])
        for c in [self._MCMCTotal, self._SCSCTotal, self._MCSCTotal, self._otherTotal]:
          for t in self._interactionTypes:
            ret += ":{:9d} ".format(c[t])
        ret += ":\n"
      else:
        ret += "@text\n"
        ret += "probe: {}\n".format(modeName)
        ret += "{}\n".format(self.data_manager.get_model_names()[0])
        ret += ":CONTACT:   WIDE   :  CLOSE   :  weak H-bonds  : SMALL   :   BAD    :  WORSE  :  H-BOND  :\n"
        for (c,name) in [(self._MCMCTotal, "MCMC"), (self._SCSCTotal, "SCSC"),
                         (self._MCSCTotal, "MCSC"), (self._otherTotal, "OTHER"),
                         (sumTotal, "SUM")]:
          ret += ":{:7s}".format(name)
          for t in self._interactionTypes:
            ret += ":{:9d} ".format(c[t])
          ret += ":\n"

    return ret

# ------------------------------------------------------------------------------

  def _enumerate(self, groupName, numberSelected, reportSubScores, isSurface, numSkinDots):
    '''
      Describe summary counts for data of various kinds.
      :param groupName: Name to give to the group.
      :param numberSelected: Number of atoms in the selection.
      :param reportSubScores: Provide reports on different contact subscores.
      :param isSurface: Are these all surface dots?
      :param numSkinDots: The number of dots on atom skins. This is used to normalize output scores.
      :return: String to be added to the output.
    '''

    ret = ''

    # Store values that we will need often
    density = self.params.probe.density

    ret += "        \nsubgroup: {}\n".format(groupName)
    ret += "atoms selected: {}\npotential dots: {}\npotential area: {:.1f} A^2\n".format(
      numberSelected, numSkinDots, numSkinDots/density)
    if numberSelected <=0 or numSkinDots <= 0:
      ret += "empty selection\n"
      return

    if reportSubScores:
      ret += "  type                 #      %       score score/A^2 x 1000\n"
    else:
      ret += "  type                 #      %\n"

    # Compute the counts
    (retString, tgs, ths, thslen, tbs, tbslen, tsas, tGscore, tHscore, tBscore, tscore
      ) = self._doEnumeration(reportSubScores, isSurface, numSkinDots)
    ret += retString

    # Report the counts
    if reportSubScores:
      ret += "\n     tot contact:  {:7d} {:5.1f}% {:9.1f} {:9.2f}\n".format(
		    tgs, 100.0*tgs/numSkinDots, tGscore/density, 1000.0*tGscore/numSkinDots
      )
      ret += "     tot overlap:  {:7d} {:5.1f}% {:9.1f} {:9.2f}\n".format(
		    tbs,    100.0*tbs/numSkinDots, tBscore/density, 1000.0*tBscore/numSkinDots
      )
      ret += "     tot  H-bond:  {:7d} {:5.1f}% {:9.1f} {:9.2f}\n".format(
		    ths,    100.0*ths/numSkinDots, tHscore/density, 1000.0*tHscore/numSkinDots
      )

      ret += "\n       grand tot:  {:7d} {:5.1f}% {:9.1f} {:9.2f}\n".format(
		    (tgs+tbs+ths), 100.0*(tgs+tbs+ths)/numSkinDots, tscore/density, 1000.0*tscore/numSkinDots
      )
      ret += "\ncontact surface area: {:.1f} A^2\n".format((tgs+tbs+ths)/density)
    else:
      ret += "             tot:  {:7d} {:5.1f}%\n\n".format(tgs, 100.0*tgs/numSkinDots)
      ret += "   contact surface area: {:.1f} A^2\n".format(tgs/density)
      if self.params.approach == 'surface':
        ret += "accessible surface area: {:.1f} A^2\n\n".format(tsas/density)

    return ret


# ------------------------------------------------------------------------------

  def _describe_selection_and_parameters(self, groupLabel, selectionName):
    '''
      Describe the selection type and other parameters for a run.  Called by various run types.
      :param groupLabel: Name to give to the group.
      :param selectionName: Name of the selection mode: 'self', 'once'.
      :return: String to be added to the output.
    '''

    ret = ''
    ret += "selection: {}\nname: {}\n".format(selectionName, groupLabel)
    ret += "density: {:.1f} dots per A^2\nprobeRad: {:.3f} A\nVDWrad: (r * {:.3f}) + {:.3f} A\n".format(
      self.params.probe.density, self.params.probe.radius, self.params.atom_radius_scale,
      self.params.atom_radius_offset)
    ret += "score weights: gapWt={:0g}, bumpWt={:0g}, HBWt={:0g}\n".format(
      self.params.probe.gap_weight, self.params.probe.bump_weight, self.params.probe.hydrogen_bond_weight)
    return ret

# ------------------------------------------------------------------------------

  def _report_single_interaction(self, groupLabel, selectionName, comparisonString, intersectionName,
      numModels, modelIndex):
    '''
      Print information about a single interaction, either self interaction or once interaction.
      :param groupLabel: Name to give to the group.
      :param selectionName: Name of the selection mode: 'self', 'once'.
      :param comparisonString: String decribing the comparison: '1->1', '1->2'.
      :param intersectionName: Name of the intersection being done: 'SelfIntersect', 'IntersectOnce'.
      :param numModels: Number of models we are running over.
      :param modelIndex: Current model we are running.
      :return: String to be added to the output.
    '''

    ret = ''
    # Count the dots if we've been asked to do so.
    if self.params.output.count_dots:
      numSkinDots = self._count_skin_dots(self._source_atoms_sorted, self._allBondedNeighborLists)
      if self.params.output.format != 'raw':
        ret += source._describe_selection_and_parameters(groupLabel, selectionName)

      nsel = len(self._source_atoms_sorted)
      if self.params.output.format == 'raw':
        ret += self._rawEnumerate("", nsel, self.params.output.compute_scores, False, numSkinDots, groupLabel)
      else:
        ret += self._enumerate("{} dots".format(selectionName), nsel, self.params.output.compute_scores, False, numSkinDots)

    else: # Not counting the dots

      # Check for various output format types.
      # We're not implementing O format or XV format, but we still allow raw and oneline
      if self.params.output.format == 'raw':
        ret += self._writeRawOutput(comparisonString,groupLabel)

      elif self.params.output.format == 'oneline':
        ret += self._count_summary(intersectionName)

      elif self.params.output.format == 'standard': # Standard/Kinemage format
        if self.params.output.contact_summary:
          ret += self._count_summary(intersectionName)

        if self.params.output.add_group_line:
          if numModels > 1:
            # doing one of multiple models of an ensemble
            ret += "@group dominant {{{} M{}}} animate\n".format(groupLabel,modelIndex)
          else:
            ret += "@group dominant {{{}}}\n".format(groupLabel)

        ret += self._writeOutput("{} dots".format(selectionName), groupLabel)

      else:
        raise ValueError("Unrecognized output format: "+self.params.output.format+" (internal error)")

    return ret

# ------------------------------------------------------------------------------

  def _clear_results(self):
    # Initialize the results to empty.
    self._results = {}
    for c in self._allAtomClasses:
      interactionTypeDicts = {}
      for i in self._interactionTypes:
        interactionTypeDicts[i] = []
      self._results[c] = interactionTypeDicts

# ------------------------------------------------------------------------------

  def run(self):
    # Run unit tests if we've been asked to
    if self.params.run_tests:
      make_sub_header('Run unit tests', out=self.logger)
      self.Test()

    # String that will be output to the specified file.
    outString = ''

    if (self.params.output.add_kinemage_keyword and not self.params.output.count_dots
        and self.params.output.format == 'standard'):
      outString += '@kinemage 1\n'

    make_sub_header('Interpret Model', out=self.logger)

    # Get our model.
    self.model = self.data_manager.get_model()

    # Fix up bogus unit cell when it occurs by checking crystal symmetry.
    cs = self.model.crystal_symmetry()
    if (cs is None) or (cs.unit_cell() is None):
      self.model = shift_and_box_model(model = self.model)

    ################################################################################
    # Get the bonding information we'll need to exclude our bonded neighbors.
    allAtoms = self.model.get_atoms()
    make_sub_header('Compute neighbor lists', out=self.logger)
    try:
      p = mmtbx.model.manager.get_default_pdb_interpretation_params()
      p.pdb_interpretation.use_neutron_distances = self.params.use_neutron_distances
      self.model.process(make_restraints=True, pdb_interpretation_params=p) # make restraints
      geometry = self.model.get_restraints_manager().geometry
      sites_cart = self.model.get_sites_cart() # cartesian coordinates
      bondProxies, asu = \
          geometry.get_all_bond_proxies(sites_cart = sites_cart)
    except Exception as e:
      raise Sorry("Could not get bonding information for input file: " + str(e))

    ################################################################################
    # Get the extra atom information needed to score all of the atoms in the model.
    make_sub_header('Compute extra atom information', out=self.logger)
    ret = Helpers.getExtraAtomInfo(self.model,useNeutronDistances=self.params.use_neutron_distances,
      useImplicitHydrogenDistances=self.params.probe.implicit_hydrogens,
      useProbeTablesByDefault=self.params.probe.use_original_probe_tables)
    self._extraAtomInfo = ret.extraAtomInfo
    if len(ret.warnings) > 0:
      print('Warnings returned by getExtraAtomInfo():\n'+ret.warnings, file=self.logger)

    # Scale and offset the radius values for all atoms based on our command-line arguments.
    for a in allAtoms:
      ei = self._extraAtomInfo.getMappingFor(a)
      ei.vdwRadius = self._scaled_atom_radius(a)
      self._extraAtomInfo.setMappingFor(a, ei)

    ################################################################################
    # Get the extra atom information needed to sort all of the atoms in the model
    # into proper classes for reporting.  These classes may be atom names, when we're
    # sorting by atoms and it can be nucleic acid base names when we're sorting by that.
    # Comes from newAtom() and dotType() functions in probe.c.
    # Rather than a table indexed by type, we directly write the result.
    # Handle all atoms, not only selected atoms.
    self._atomClasses = {}
    for a in allAtoms:
      if a.element != 'H':
        # All elements except hydrogen use their own names.
        self._atomClasses[a] = self._atom_class_for(a)
      else:
        # For hydrogen, assign based on what it is bonded to.
        self._atomClasses[a] = self._atom_class_for(self._allBondedNeighborLists[a][0])

    ################################################################################
    # Get the dot sets we will need for each atom.  This is the set of offsets from the
    # atom center where dots should be placed.  We use a cache to reduce the calculation
    # time by returning the same answer for atoms that have the same radius.
    dotCache = probeExt.DotSphereCache(self.params.probe.density)
    self._dots = {}
    for a in allAtoms:
      self._dots[a] = dotCache.get_sphere(self._extraAtomInfo.getMappingFor(a).vdwRadius).dots()

    ################################################################################
    # Get the other characteristics we need to know about each atom to do our work.
    self._inWater = {}
    self._inHet = {}
    self._inMainChain = {}
    self._inSideChain = {}
    hetatm_sel = self.model.selection("hetatm")
    mainchain_sel = self.model.selection("backbone")  # Will NOT include Hydrogen atoms on the main chain
    sidechain_sel = self.model.selection("sidechain") # Will include Hydrogen atoms on the side chain
    for a in allAtoms:
      self._inWater[a] = common_residue_names_get_class(name=a.parent().resname) == "common_water"
      self._inHet[a] = hetatm_sel[a.i_seq]
      if a.element != "H":
        self._inMainChain[a] = mainchain_sel[a.i_seq]
      else:
        # Check our bonded neighbor to see if it is on the mainchain if we are a Hydrogen
        self._inMainChain[a] = mainchain_sel[self._allBondedNeighborLists[a][0]]
      self._inSideChain[a] = sidechain_sel[a.i_seq]

    ################################################################################
    # Get the source selection (and target selection if there is one).  These will be
    # lists of atoms that are in each selection, a subset of the atoms in the model.
    # If there is no model_id in the selection criteria, these may include atoms from
    # multiple models in the hierarchy.
    source_sel = self.model.selection(self.params.source_selection)
    allSourceAtoms = set()
    for a in allAtoms:
      if source_sel[a.i_seq]:
        allSourceAtoms.add(a)

    allTargetAtoms = set()
    if self.params.target_selection is not None:
      # If the target selection is "=", that means that it should be the same as the source selection.
      if self.params.target_selection == "=":
        allTargetAtoms = allSourceAtoms
      else:
        target_sel = self.model.selection(self.params.target_selection)
        for a in allAtoms:
          if target_sel[a.i_seq]:
            allTargetAtoms.add(a)

    ################################################################################
    # We usually have the selection pick a model, but in the case of SELFINTERSECT with one
    # input file and no model specified in the source and target patterns, we loop over all
    # models in the file.
    # We get lists of all atoms present in each hierarchy model that we're running.
    # This is the one selected when one is selected and it is all of the available ones
    # when no particular one is selected.
    atomLists = [ self.model.get_atoms() ]
    if (self.params.approach == 'self' and
        (self.params.source_selection is None or 'model_id' not in self.params.source_selection) and
        (self.params.target_selection is None or 'model_id' not in self.params.target_selection)):
      # Handle the multiple-model case by looping modelID over all models.
      numModels = self.model.get_hierarchy().models_size()
      atomLists = []
      for i in range(numModels):
        atomLists.append( self.model.get_hierarchy().models()[i].atoms() )

    for modelIndex, atoms in enumerate(atomLists):

      ################################################################################
      # Get the bonding information we'll need to exclude our bonded neighbors.
      self._allBondedNeighborLists = Helpers.getBondedNeighborLists(atoms, bondProxies)

      ################################################################################
      # Get the subset of the source selection and target selection for this hierarchy
      # model.
      source_atoms = set()
      for a in allSourceAtoms:
        if a in atoms:
          source_atoms.add(a)

      target_atoms = set()
      for a in allTargetAtoms:
        if a in atoms:
          target_atoms.add(a)

      ################################################################################
      # Find a list of all of the selected atoms with no duplicates
      # Get the bonded neighbor lists for the atoms that are in this selection.
      all_selected_atoms = source_atoms.union(target_atoms)
      bondedNeighborLists = Helpers.getBondedNeighborLists(all_selected_atoms, bondProxies)

      ################################################################################
      # Build a spatial-query structure that tells which atoms are nearby.
      # Include all atoms in the structure, not just the ones that have been selected.
      make_sub_header('Make spatial-query accelerator', out=self.logger)
      self._spatialQuery = probeExt.SpatialQuery(atoms)

      ################################################################################
      # Construct a DotScorer object.
      make_sub_header('Make dot scorer', out=self.logger)
      self._dotScorer = probeExt.DotScorer(self._extraAtomInfo, self.params.probe.gap_weight,
        self.params.probe.bump_weight, self.params.probe.hydrogen_bond_weight,
        self.params.probe.uncharged_hydrogen_cutoff, self.params.probe.charged_hydrogen_cutoff,
        self.params.probe.clash_cutoff, self.params.probe.worse_clash_cutoff,
        self.params.probe.contact_cutoff)

      ################################################################################
      # If we're not doing implicit hydrogens, add Phantom hydrogens to waters and mark
      # the water oxygens as not being donors in atoms that are in the source or target selection.
      # Also clear the donor status of all N, O, S atoms because we have explicit hydrogen donors.
      if not self.params.probe.implicit_hydrogens:
        make_sub_header('Adjusting for explicit hydrogens', out=self.logger)
        if self.params.output.record_added_hydrogens:
          outString += '@vectorlist {water H?} color= gray\n'

        # Check all selected atoms
        for a in all_selected_atoms:

          # If we are a hydrogen that is bonded to a nitrogen, oxygen, or sulfur then we're a donor.
          if a.element == 'H':
            # If we are in a water, make sure our occupancy and temperature (b) factor are acceptable.
            # If they are not, set the class for the atom to 'ignore'.
            if self._inWater[a] and (a.occ < self.params.minimum_polar_hydrogen_occupancy or
                a.b > self.params.maximum_polar_hydrogen_b):
              self._atomClasses[a] = 'ignore'
            else:
              for n in bondedNeighborLists[a]:
                if n.element in ['N','O','S']:
                  # Copy the value, set the new values, then copy the new one back in.
                  # We are a donor and may have our radius adjusted
                  ei = self._extraAtomInfo.getMappingFor(a)
                  ei.isDonor = True
                  if self.params.use_polar_hydrogens:
                    ei.vdwRadius = self.params.atom_radius_offset + (
                      self.params.polar_hydrogen_radius * self.params.atom_radius_scale)
                  self._extraAtomInfo.setMappingFor(a, ei)

                  # Set our neigbor to not be a donor, since we are the donor
                  ei = self._extraAtomInfo.getMappingFor(n)
                  ei.isDonor = False
                  self._extraAtomInfo.setMappingFor(n, ei)

          # If we are the Oxygen in a water, then add phantom hydrogens to nearby acceptors
          elif self._inWater[a] and a.element == 'O':
            # We're an acceptor and not a donor.
            ei = self._extraAtomInfo.getMappingFor(a)
            ei.isDonor = False
            ei.isAcceptor = True
            self._extraAtomInfo.setMappingFor(a, ei)

            # If we don't yet have Hydrogens attached, add phantom hydrogen(s)
            if len(bondedNeighborLists[a]) == 0:
              newPhantoms = Helpers.getPhantomHydrogensFor(a, self._spatialQuery, self._extraAtomInfo, 0.0, True)
              for p in newPhantoms:
                # Set all of the information other than the name and element and xyz of the atom based
                # on our parent; then overwrite the name and element and xyz.
                newAtom = pdb.hierarchy.atom(a.parent(),a)
                newAtom.name = " H?"
                newAtom.element = p.element
                newAtom.xyz = p.xyz

                # Add the atom to the spatial-query data structure
                self._spatialQuery.add(newAtom)

                # Set the extra atom information for this atom
                rad = self.params.atom_radius_offset + (
                      self.params.polar_hydrogen_radius * self.params.atom_radius_scale)
                ei = probeExt.ExtraAtomInfo(rad, False, True, True)
                self._extraAtomInfo.setMappingFor(newAtom, ei)

                # Set the atomClass and other data based on the parent Oxygen.
                self._atomClasses[newAtom] = self._atom_class_for(a)
                self._inWater[newAtom] = self._inWater[a]
                self._inMainChain[newAtom] = self._inMainChain[a]
                self._inSideChain[newAtom] = self._inSideChain[a]
                self._inHet[newAtom] = self._inHet[a]

                # Mark the new atom as being bonded to the parent atom, and the
                # parent atom as having to children.  Do this in both sets of bonded
                # neighbor lists.
                bondedNeighborLists[newAtom] = [a]
                bondedNeighborLists[a] = []
                self._allBondedNeighborLists[newAtom] = [a]
                self._allBondedNeighborLists[a] = []

                # Generate source dots for the new atom
                self._dots[newAtom] = dotCache.get_sphere(self._extraAtomInfo.getMappingFor(newAtom).vdwRadius).dots()

                # Add the new atom to any selections that the old atom was in.
                if a in source_atoms:
                  source_atoms.add(newAtom)
                if a in target_atoms:
                  target_atoms.add(newAtom)

                # Report on the creation if we've been asked to
                if self.params.output.record_added_hydrogens:

                  resName = a.parent().resname.strip().upper()
                  resID = str(a.parent().parent().resseq_as_int())
                  chainID = a.parent().parent().parent().id
                  iCode = a.parent().parent().icode
                  alt = a.parent().altloc
                  outString += '{{{:4s}{:1s}{:>3s}{:>2s}{:>4s}{}}}P {:8.3f}{:8.3f}{:8.3f}\n'.format(
                    a.name, alt, resName, chainID, resID, iCode,
                    a.xyz[0], a.xyz[1], a.xyz[2])

                  resName = newAtom.parent().resname.strip().upper()
                  resID = str(newAtom.parent().parent().resseq_as_int())
                  chainID = newAtom.parent().parent().parent().id
                  iCode = newAtom.parent().parent().icode
                  alt = newAtom.parent().altloc
                  outString += '{{{:4s}{:1s}{:>3s}{:>2s}{:>4s}{}}}L {:8.3f}{:8.3f}{:8.3f}\n'.format(
                    newAtom.name, alt, resName, chainID, resID, iCode,
                    newAtom.xyz[0], newAtom.xyz[1], newAtom.xyz[2])

          # Otherwise, if we're an N, O, or S then remove our donor status because
          # the hydrogens will be the donors
          elif a.element in ['N','O','S']:
            ei = self._extraAtomInfo.getMappingFor(a)
            ei.isDonor = False
            self._extraAtomInfo.setMappingFor(a, ei)

      ################################################################################
      # Re-fill all_selected_atoms
      all_selected_atoms = source_atoms.union(target_atoms)

      ################################################################################
      # List of all of the keys for atom classes, including all elements and all
      # nucleic acid types.  These are in the order that the original Probe reported
      # them.  Based on atomprops.h:INIT_ATOM_TABLE from original probe.
      self._allAtomClasses = ['ignore',
                           'H','C','N','O','P','S','As','Se','F','Cl','Br','I',
                           'Li','Na','Al','K','Mg','Ca','Mn','Fe','Co','Ni','Cu','Zn',
                           'Rb','Sr','Mo','Ag','Cd','In','Cs','Ba','Au','Hg','Tl','Pb',
                           'V','Cr','Te','Sm','Gd','Yb','W','Pt','U',
                           'He','Be','B','Ne','Se','Ar','Sc','Ti','Ga','Ge','Kr','Y','Zr',
                           'Sn','Sb','Xe','La','Ce','Fr','Ra','Th',
                           'Nb','Tc','Ru','Rh','Pd','Pr','Nd','Pm','Eu','Tb','Dy','Ho','Er',
                           'Tm','Lu','Hf','Ta','Re','Os','Ir','Bi','Po','At','Rn','Ac','Pa',
                           'Np','Pu','Am','Cm','Bk','Cf','Es','Fm','Md','No',
                           'a','c','t/u','g','other na','nonbase']

      ################################################################################
      # Dictionary of dictionaries of lists structure holding lists of DotInfo class objects,
      # indexed by atom class and then by interaction type.  Fill in empty lists for all of
      # the possible classes and types.
      self._interactionTypes = [
          probeExt.InteractionType.WideContact,
          probeExt.InteractionType.CloseContact,
          probeExt.InteractionType.WeakHydrogenBond,
          probeExt.InteractionType.SmallOverlap,
          probeExt.InteractionType.Bump,
          probeExt.InteractionType.BadBump,
          probeExt.InteractionType.HydrogenBond
        ]
      self._clear_results();

      ################################################################################
      # Sums of interaction types of dots based on whether their source and/or target
      # were mainchain, sidechain, both, or neither.  There is another place to store
      # the sum of multiple passes.
      # Each contains an entry for each InteractionType and for the total.
      self._MCMCCount = {}
      self._SCSCCount = {}
      self._MCSCCount = {}
      self._otherCount = {}
      for t in self._interactionTypes:
        self._MCMCCount[t] = 0
        self._SCSCCount[t] = 0
        self._MCSCCount[t] = 0
        self._otherCount[t] = 0

      ################################################################################
      # Generate sorted lists of the selected atoms, so that we run them in the same order
      # they appear in the model file.
      self._source_atoms_sorted = sorted(source_atoms, key=lambda atom: atom.i_seq)
      self._target_atoms_sorted = sorted(target_atoms, key=lambda atom: atom.i_seq)

      ################################################################################
      # Find our group label
      if self.params.output.format == 'raw':
        groupLabel = ""
      else:
        groupLabel = "dots"
      if len(self.params.output.group_label) > 0:
        groupLabel = self.params.output.group_label

      ################################################################################
      # Do the calculations; which one depends on the approach and other phil parameters.
      # Append the information to the string that will be written to file.

      if self.params.approach == 'count_atoms':
        make_sub_header('Counting atoms', out=self.logger)
        # Report the number of atoms in the source selection
        outString += 'atoms selected: '+str(len(self._source_atoms_sorted))+'\n'

      elif self.params.approach == 'surface':
        make_sub_header('Find surface dots', out=self.logger)

        # Produce dots on the surfaces of the selected atoms.
        maxVDWRadius = AtomTypes.AtomTypes().MaximumVDWRadius()
        maxRadius = 2*maxVDWRadius + 2 * self.params.probe.radius
        for src in self._source_atoms_sorted:
          # Find nearby atoms that might come into contact.  This greatly speeds up the
          # search for touching atoms.
          maxRadius = (self._extraAtomInfo.getMappingFor(src).vdwRadius + maxVDWRadius +
            2 * self.params.probe.radius)
          nearby = self._spatialQuery.neighbors(src.xyz, 0.001, maxRadius)

          # Select those that are actually within the contact distance based on their
          # particular radius.
          atomList = []
          for n in nearby:
            d = (Helpers.rvec3(n.xyz) - Helpers.rvec3(src.xyz)).length()
            if (d <= self._extraAtomInfo.getMappingFor(n).vdwRadius +
                self._extraAtomInfo.getMappingFor(src).vdwRadius + 2*self.params.probe.radius):
              atomList.append(n)

          # Find out what class of dot we should place for this atom.
          atomClass = self._atomClasses[src]

          # Generate all of the dots for this atom.
          self._generate_surface_dots_for(src, atomList)

        # Count the dots if we've been asked to do so.
        if self.params.output.count_dots:
          numSkinDots = self._count_skin_dots(self._source_atoms_sorted, self._allBondedNeighborLists)
          if self.params.output.format != 'raw':
            outString += source._describe_selection_and_parameters(groupLabel, "external")

          nsel = len(self._source_atoms_sorted)
          if self.params.output.format == 'raw':
            outString += self._rawEnumerate("", nsel, False, True, numSkinDots, groupLabel)
          else:
            outString += self._enumerate("extern dots", nsel, False, True, numSkinDots)

        # Otherwise, produce the dots as output
        else:
          # Check for various output format types other than Kinemage.
          # We're not implementing O format or XV format, but we still allow raw and oneline
          if self.params.output.format == 'raw':
            outString += self._writeRawOutput("1->none",groupLabel)

          elif self.params.output.format == 'oneline':
            # Do nothing for this mode when computing the surface
            pass

          elif self.params.output.format == 'standard': # Standard/Kinemage format
            masterName = "dots"
            if len(self.params.output.group_name) > 0:
              masterName = self.params.output.group_name

            if self.params.output.add_group_line:
              outString += "@group dominant {}\n".format(masterName)

            outString += self._writeOutput("extern dots", masterName)

          else:
            raise ValueError("Unrecognized output format: "+self.params.output.format+" (internal error)")

      elif self.params.approach == 'self':
        make_sub_header('Find self-intersection dots', out=self.logger)

        # Generate dots for the source atom set against itself.
        self._generate_interaction_dots(self._source_atoms_sorted, self._source_atoms_sorted, self._allBondedNeighborLists)

        # Generate our report
        outString += self._report_single_interaction(groupLabel, "self", "1->1", "SelfIntersect",
            len(atomLists), modelIndex)

      elif self.params.approach == 'once':
        make_sub_header('Find single-direction intersection dots', out=self.logger)

        # Generate dots for the source atom set against the target atom set.
        self._generate_interaction_dots(self._source_atoms_sorted, self._target_atoms_sorted, self._allBondedNeighborLists)

        # Generate our report
        outString += self._report_single_interaction(groupLabel, "once", "1->2", "IntersectOnce",
            len(atomLists), modelIndex)

      elif self.params.approach == 'both':
        make_sub_header('Find both-directions intersection dots', out=self.logger)

        # @todo The code below here is similar to -once but is repeated twice and has different string values.
        # It is also somewhat re-ordered in terms of where the selection is printed.

        # Preliminary information before running both intersections.
        if self.params.output.count_dots:
          if self.params.output.format != 'raw':
            outString += source._describe_selection_and_parameters(groupLabel, "once")
        else: # Not counting the dots
          if self.params.output.format == 'raw':
            pass
          elif self.params.output.format in ['oneline', 'standard']:
            if self.params.output.add_group_line:
              outString += "@group {}\n".format(groupLabel)

        # =================== First direction ========================

        # Generate dots for the source atom set against the target atom set.
        self._generate_interaction_dots(self._source_atoms_sorted, self._target_atoms_sorted, self._allBondedNeighborLists)

        # Count the dots if we've been asked to do so.
        if self.params.output.count_dots:
          numSkinDots = self._count_skin_dots(self._source_atoms_sorted, self._allBondedNeighborLists)
          nsel = len(self._source_atoms_sorted)
          if self.params.output.format == 'raw':
            outString += self._rawEnumerate("1->2", nsel, self.params.output.compute_scores, False, numSkinDots, groupLabel)
          else:
            outString += self._enumerate("1->2", nsel, self.params.output.compute_scores, False, numSkinDots)

        else: # Not counting the dots

          # Check for various output format types.
          # We're not implementing O format or XV format, but we still allow raw and oneline
          if self.params.output.format == 'raw':
            outString += self._writeRawOutput("1->2",groupLabel)

          elif self.params.output.format == 'oneline':
            # Acculumlate but do not report results
            outString += self._count_summary("IntersectBothWays 1->2", False)

          elif self.params.output.format == 'standard': # Standard/Kinemage format
            outString += self._writeOutput("1->2", groupLabel)
            if self.params.output.contact_summary:
              # Acculumlate but do not report results
              outString += self._count_summary("IntersectBothWays 1->2", False)

        # =================== Second direction ========================

        # Clear the results before running interactions the other direction.
        self._clear_results();

        # Generate dots for the target atom set against the source atom set.
        self._generate_interaction_dots(self._target_atoms_sorted, self._source_atoms_sorted, self._allBondedNeighborLists)

        # Count the dots if we've been asked to do so.
        if self.params.output.count_dots:
          numSkinDots = self._count_skin_dots(self._target_atoms_sorted, self._allBondedNeighborLists)
          nsel = len(self._target_atoms_sorted)
          if self.params.output.format == 'raw':
            outString += self._rawEnumerate("2->1", nsel, self.params.output.compute_scores, False, numSkinDots, groupLabel)
          else:
            outString += self._enumerate("2->1", nsel, self.params.output.compute_scores, False, numSkinDots)

        else: # Not counting the dots

          # Check for various output format types.
          # We're not implementing O format or XV format, but we still allow raw and oneline
          if self.params.output.format == 'raw':
            outString += self._writeRawOutput("2->1",groupLabel)

          elif self.params.output.format == 'oneline':
            # Accumulate and report results
            outString += self._count_summary("IntersectBothWays 2->1", True)

          elif self.params.output.format == 'standard': # Standard/Kinemage format
            outString += self._writeOutput("2->1", groupLabel)
            if self.params.output.contact_summary:
              # Accumulate and report results
              outString += self._count_summary("IntersectBothWays 2->1", True)

          else:
            raise ValueError("Unrecognized output format: "+self.params.output.format+" (internal error)")

    # Write the output to the specified file.
    of = open(self.params.output.file_name,"w")
    of.write(outString)
    of.close()

# ------------------------------------------------------------------------------

  def Test(self):
    '''
      Run tests on the methods of the class.  Throw an assertion error if there is a problem with
      one of them and return normally if there is not a problem.
    '''

    #=====================================================================================
    # Test the _condense() method.

    atoms = [
      pdb.hierarchy.atom(), pdb.hierarchy.atom(), pdb.hierarchy.atom(), pdb.hierarchy.atom()
    ]
    sourceTarget = [
      (1,1), (1,2), (1,1), (1,2),
      (2,1),
      (3,1), (3,1), (3,1), (3,2), (3,2), (3,2)
    ]
    dots = [
      self.DotInfo(atoms[src],atoms[trg],(0,0,0), (0,0,0), probeExt.OverlapType.Ignore, 0.0, ' ', 0.0)
        for (src,trg) in sourceTarget
    ]

    # Store state that we need to put back
    stored = self.params.output.condensed

    # Test when only sorting
    self.params.output.condensed = False
    inorder = self._condense(dots)
    assert len(inorder) == len(dots), "probe2:Test(): Unexpected length from _condense when not condensing"
    assert inorder[0].target == inorder[1].target, "probe2:Test(): Unexpected sorted value from _condense when not condensing"
    assert inorder[1].target != inorder[2].target, "probe2:Test(): Unexpected sorted value from _condense when not condensing"

    # Test when also condensing
    self.params.output.condensed = True
    inorder = self._condense(dots)
    assert len(inorder) == 5, "probe2:Test(): Unexpected length from _condense when condensing"
    assert inorder[0].target != inorder[1].target, "probe2:Test(): Unexpected sorted value from _condense when condensing"

    # Restore state
    self.params.output.condensed = stored

    #=====================================================================================
    # Test the _totalInteractionCount() method.  We make stand-in dictionaries using a stand-in
    # list.
    interactionTypes = [0, 1, 2, 3, 4, 5, 6]
    MCMCCount = {}
    for t in interactionTypes:
      MCMCCount[t] = 1

    assert self._totalInteractionCount(MCMCCount) == len(interactionTypes), "probe2:Test(): _totalInteractionCount(MCMCCount) failed"

    #=====================================================================================
    # @todo Unit tests for other methods

# ------------------------------------------------------------------------------

  #def get_results(self):
  #  return group_args(model = self.model)
<|MERGE_RESOLUTION|>--- conflicted
+++ resolved
@@ -661,12 +661,7 @@
                          (self._extraAtomInfo.getMappingFor(src).vdwRadius - res.overlap) )
 
             # Save the dot
-<<<<<<< HEAD
-            self._save_dot(src, res.cause, atomClass, loc, spikeloc, overlapType,
-              res.gap, ptmaster, 0)
-=======
             self._save_dot(src, res.cause, atomClass, loc, spikeloc, overlapType, res.gap, ptmaster, 0)
->>>>>>> bfd18c1f
 
 # ------------------------------------------------------------------------------
 
