#!/usr/bin/env python
#
# imageset.py
#
#  Copyright (C) 2013 Diamond Light Source
#
#  Author: James Parkhurst
#
#  This code is distributed under the BSD license, a copy of which is
#  included in the root directory of this package.
from __future__ import absolute_import, division



# class NullReader(ReaderBase):
#   ''' A placeholder reader. '''

#   def __init__(self, filenames, single_file=False):
#     ReaderBase.__init__(self)
#     self._filenames = filenames
#     self._single_file = single_file

#   def is_single_file_reader(self):
#     ''' Return if single file reader '''
#     return self._single_file

#   def __eq__(self, other):
#     ''' Compare with another reader. '''
#     return isinstance(other, NullReader)

#   def get_image_paths(self, indices=None):
#     ''' Get the image paths. '''
#     if indices == None:
#       return list(self._filenames)
#     return self._filenames(indices)

#   def get_format(self, index=None):
#     ''' Get the format. '''
#     return None

#   def get_format_class(self, index=None):
#     ''' Get the format class. '''
#     return None

#   def get_path(self, index=None):
#     ''' Get an image path. '''
#     if index == None or self._single_file:
#       return self._filenames[0]
#     return self._filenames[index]

#   def is_valid(self, indices=None):
#     ''' Return whether the reader is valid. '''
#     return True

#   def read(self, index):
#     raise RuntimeError('NullReader doesn\'t have image data')

#   def get_detector(self, index=None):
#     '''Get the detector instance.'''
#     raise RuntimeError('NullReader doesn\'t have detector data')

#   def get_beam(self, index=None):
#     '''Get the beam instance.'''
#     raise RuntimeError('NullReader doesn\'t have beam data')

#   def get_goniometer(self, index=None):
#     '''Get the goniometer instance.'''
#     raise RuntimeError('NullReader doesn\'t have goniometer data')

#   def get_scan(self, index=None):
#     '''Get the scan instance.'''
#     raise RuntimeError('NullReader doesn\'t have scan data')

class MemReader(object):
  '''A reader for data already loaded in memory'''

  def __init__(self, images):
    self._images = images

  def paths(self):
    return ["" for im in self._images]

  def identifiers(self):
    return self.paths()

  def __len__(self):
    return len(self._images)

  def read(self, index):
    format_instance = self._images[index]
    return format_instance.get_raw_data()

  def is_single_file_reader(self):
    return False

  def master_path(self):
    return ''

class MemMasker(object):

  def __init__(self, images):
    self._images = images

  def get(self, index, goniometer=None):
    format_instance = self._images[index]
    return format_instance.get_mask(goniometer=goniometer)

  def paths(self):
    return ["" for im in self._images]

  def identifiers(self):
    return self.paths()

  def __len__(self):
    return len(self._images)


class ExternalLookupItem(object):
  '''
  Save an external lookup item.

  '''
  def __init__(self, data=None, filename=None):
    self.data = data
    self.filename = filename

class ExternalLookup(object):
  '''
  A class to hold some external lookup data

  '''
  def __init__(self):
    self.mask = ExternalLookupItem()
    self.gain = ExternalLookupItem()
    self.pedestal = ExternalLookupItem()



class ImageSetData(object):

  def __init__(self,
               reader,
               masker=None,
               beam = None,
               detector = None,
               goniometer = None,
               scan = None,
               properties={}):

    # If no reader is set then throw an exception
    if reader is None:
      raise ValueError("ImageSet needs a reader!")

    # Check input
    if masker is not None:
      assert len(masker) == len(reader)

    # Set the data
    self.reader = reader
    self.masker = masker
    if beam is None:
      self.beam = dict()
    else:
      self.beam = beam
    if detector is None:
      self.detector = dict()
    else:
      self.detector = detector
    if goniometer is None:
      self.goniometer = dict()
    else:
      self.goniometer = goniometer
    if scan is None:
      self.scan = dict()
    else:
      self.scan = scan
    self.properties = properties

  def data(self, index):
    return self.reader.read(index)

  def mask(self, index, goniometer=None):
    return self.masker.get(index, goniometer=goniometer)

  def path(self, index):
    return self.paths()[index]

  def identifier(self, index):
    return self.reader.identifier()[index]

  def paths(self):
    return self.reader.paths()

  def identifiers(self):
    return self.reader.identifiers()



class ImageSetAux(ImageSet, boost.python.injector):

  def __getitem__(self, item):
    ''' Get an item from the image set stream.

    If the item is an index, read and return the image at the given index.
    Otherwise, if the item is a slice, then create a new ImageSet object
    with the given number of array indices from the slice.

    Params:
        item The index or slice

    Returns:
        An image or new ImageSet object

    '''
    if isinstance(item, slice):
      assert item.step is None
      return self.partial_set(item.first, item.last)
    else:
      return self.get_corrected_data(item)

  def __iter__(self):
    ''' Iterate over the array indices and read each image in turn. '''
    for i in range(len(self)):
      yield self.get_raw_data(i)

  def get_vendortype(self, index):
    ''' Get the vendor information. '''
    return self.get_property("vendor")

  def get_format_class(self):
    ''' Get format class name '''
    import cPickle as pickle
    return pickle.loads(self.get_property("format"))

  def params(self):
    ''' Get the parameters '''
    import json
    return json.loads(self.get_property("params"))




#class ImageSet(object):

  # def __init__(self,
  #              data,
  #              indices = None):

  #   # Set the imageset data
  #   self._data = data

  #   # Check if the indices have been set
  #   if indices:
  #     assert min(indices) >= 0
  #     assert max(indices) < len(data.reader)
  #     self._indices = indices
  #   else:
  #     self._indices = list(range(len(data.reader)))

  #   # Image cache
  #   self.image_cache = None

  #   # Some static stuff
  #   self.external_lookup = ExternalLookup()

  # def __getitem__(self, item):
  #   ''' Get an item from the image set stream.

  #   If the item is an index, read and return the image at the given index.
  #   Otherwise, if the item is a slice, then create a new ImageSet object
  #   with the given number of array indices from the slice.

  #   Params:
  #       item The index or slice

  #   Returns:
  #       An image or new ImageSet object

  #   '''
  #   if isinstance(item, slice):
  #     subset = ImageSet(self._data, self._indices[item])
  #     subset.external_lookup = self.external_lookup
  #     return subset
  #   else:
  #     return self.get_corrected_data(item)

  # def get_raw_data(self, index):
  #   '''
  #   Get the image at the given index

  #   '''
  #   if self.image_cache is not None and self.image_cache[0] == index:
  #     image = self.image_cache[1]
  #   else:
  #     image = self._data.data(self._indices[index])
  #     if not isinstance(image, tuple):
  #       image = (image,)
  #     self.image_cache = (index, image)
  #   return image

  # def get_corrected_data(self, index):
  #   '''
  #   Get the corrected data: (raw_data - pedestal) * gain

  #   '''
  #   data = self.get_raw_data(index)
  #   gain = self.get_gain(index)
  #   pedestal = self.get_pedestal(index)
  #   if gain is None:
  #     gain = [None] * len(data)
  #   if pedestal is None:
  #     pedestal = [None] * len(data)
  #   result = []
  #   for d, p, g in zip(data, pedestal, gain):
  #     r = d.as_double()
  #     if p is not None:
  #       r = r - p
  #     if g is not None:
  #       r = r / g
  #     result.append(r)
  #   return tuple(result)

  # def get_gain(self, index):
  #   '''
  #   Get the gain map

  #   '''
  #   from scitbx.array_family import flex
  #   gain = [p.get_gain() for p in self.get_detector(index)]
  #   if all([g > 0 for g in gain]):
  #     return gain
  #   return self.external_lookup.gain.data

  # def get_pedestal(self, index):
  #   '''
  #   Get the pedestal

  #   '''
  #   from scitbx.array_family import flex
  #   return self.external_lookup.pedestal.data

  # def get_mask(self, index, goniometer=None):
  #   '''
  #   Get the mask at the given index.
  #   Queries a format object for a dynamic mask if it exists.
  #   Otherwise uses image and trusted range.

  #   '''

  #   # Compute the trusted range mask
  #   image = self.get_raw_data(index)
  #   detector = self.get_detector(index)
  #   assert(len(image) == len(detector))
  #   mask = []
  #   for im, panel in zip(image, detector):
  #     mask.append(panel.get_trusted_range_mask(im))
  #   mask = tuple(mask)

  #   # Check for a dynamic mask
  #   if goniometer is None:
  #     goniometer = self.get_goniometer(index)
  #   dyn_mask = self._data.mask(self._indices[index], goniometer=goniometer)
  #   if dyn_mask is not None:
  #     mask = tuple([m1 & m2 for m1, m2 in zip(dyn_mask, mask)])

  #   # Get the external mask
  #   ext_mask = self.external_lookup.mask.data

  #   # Return a combination mask
  #   if ext_mask is not None:
  #     mask = tuple([m1 & m2 for m1, m2 in zip(mask, ext_mask)])
  #   return mask

  # def data(self):
  #   return self._data

  # def indices(self):
  #   ''' Return the indices '''
  #   return self._indices

  # def __len__(self):
  #   ''' Return the number of images in this image set. '''
  #   return len(self._indices)

  # def __iter__(self):
  #   ''' Iterate over the array indices and read each image in turn. '''
  #   for i in range(len(self)):
  #     yield self.get_raw_data(i)

  # def __eq__(self, other):
  #   ''' Compare this image set to another. '''
  #   if other is None:
  #     return False
  #   if other is self:
  #     return True
  #   return self.paths() == other.paths()

  # def get_detector(self, index=0):
  #   ''' Get the detector. '''
  #   return self._data.detector[self._indices[index]]

  # def set_detector(self, detector, index=0):
  #   ''' Set the detector model.'''
  #   self._data.detector[self._indices[index]] = detector

  # def get_beam(self, index=0):
  #   ''' Get the beam. '''
  #   return self._data.beam[self._indices[index]]

  # def set_beam(self, beam, index=0):
  #   ''' Set the beam model.'''
  #   self._data.beam[self._indices[index]] = beam

  # def get_goniometer(self, index=0):
  #   ''' Get the goniometer model. '''
  #   if self._data.goniometer is None or len(self._data.goniometer) == 0:
  #     return None
  #   return self._data.goniometer[self._indices[index]]

  # def set_goniometer(self, goniometer, index=0):
  #   ''' Set the goniometer model. '''
  #   self._data.goniometer[self._indices[index]] = goniometer

  # def get_scan(self, index=0):
  #   ''' Get the scan model. '''
  #   if self._data.goniometer is None or len(self._data.goniometer) == 0:
  #     return None
  #   return self._data.scan[self._indices[index]]

  # def set_scan(self, scan, index=0):
  #   ''' Set the scan model. '''
  #   if scan is not None:
  #     assert len(scan) == 1
  #   self._data.scan[self._indices[index]] = scan

  # def get_vendortype(self, index):
  #   ''' Get the vendor information. '''
  #   return self._data.properties['vendor']

#   def paths(self):
#     ''' Return a list of filenames referenced by this set. '''
#     paths = self._data.paths()
#     if self._data.reader.is_single_file_reader():
#       assert len(paths) == 1
#       return [paths[0] for i in self._indices]
#     return [paths[i] for i in self._indices]

  # def get_path(self, index):
  #   return self.paths()[index]

  # def get_image_identifier(self, index):
  #   ''' Get the path for the index '''
  #   return self._data.identifiers(self._indices[index])

#   def get_format_class(self):
#     ''' Get format class name '''
#     return self._data.properties['format']

#   def reader(self):
#     return self._data.reader

#   def masker(self):
#     return self._data.masker

#   def params(self):
#     return self._data.properties.get('params', {})

  # def complete_set(self):
  #   '''
  #   Return an imageset with all images

  #   '''
  #   return ImageSet(self._data)

  # def as_imageset(self):
  #   '''
  #   Return itself

  #   '''
  #   return self




def get_detectorbase(self, index):
  '''
  A function to be injected into the imageset to get the detectorbase instance

  '''
  kwargs = self.params()
  if self.reader().is_single_file_reader():
    format_instance = self.get_format_class().get_instance(self.reader().master_path(), **kwargs)
    return format_instance.get_detectorbase(self.indices()[index])
  else:
    format_instance = self.get_format_class().get_instance(self.paths()[index], **kwargs)
    return format_instance.get_detectorbase()

# Inject the function
ImageSet.get_detectorbase = get_detectorbase



class ImageGrid(ImageSet):
  '''
  A class implementing an interface useful for processing grid scans

  '''
  def __init__(self,
               reader,
               masker=None,
               properties={},
               detectorbase_reader=None,
               grid_size=None):
    ''' Initialise the ImageSet object.

    Params:
        reader The reader object
        array_range The image range (first, last)

    '''
    super(ImageGrid, self).__init__(
      reader,
      masker,
      properties=properties,
      detectorbase_reader=detectorbase_reader)

    # Set the grid size
    num = grid_size[0] * grid_size[1]
    assert num == len(indices)
    self._grid_size = grid_size

  def get_grid_size(self):
    '''
    Return the grid size

    '''
    return self._grid_size

  @classmethod
  def from_imageset(cls, imageset, grid_size):
    '''
    Convert an imageset into an image grid

    '''
    return cls(
      imageset._reader,
      imageset._masker,
      imageset._properties,
      imageset._detectorbase_reader,
      grid_size)


# class MemImageSet(ImageSet):
#   ''' A class exposing the external image set interface, but instead of a file list, uses
#   an already instantiated list of Format objects. Derives from ImageSet for clarity and for
#   the dials importer, but overrides all of ImageSet's methods '''

#   def __init__(self, images, indices=None, format_kwargs=None):
#     ''' Initialise the MemImageSet object.

#     Params:
#         images: list of Format objects
#         indices: list of indices into the images list

#     '''
#     # If no list of images is set then throw an exception
#     if images is None:
#       raise ValueError("MemImageSet needs a list of images!")

#     # Save a reader
#     self._reader = MemReader(images)

#     # Save the images
#     self._images = images

#     # Set the array range or get the range from the list of images
#     if indices is not None:
#       self._indices = indices
#     else:
#       self._indices = range(len(images))

#     # Image cache
#     self.image_cache = None

#     # Some static stuff
#     self.external_lookup = ExternalLookup()

#     # The format kwargs
#     if format_kwargs is None:
#       self._format_kwargs = {}
#     else:
#       self._format_kwargs = format_kwargs

#   def __getitem__(self, item):
#     ''' Get an item from the image set.

#     If the item is an index, read and return the image at the given index.
#     Otherwise, if the item is a slice, then create a new MemImageSet object
#     with the given number of array indices from the slice.

#     Params:
#         item The index or slice

#     Returns:
#         An image or new ImageSet object

#     '''
#     if isinstance(item, slice):
#       indices = self._indices[item]
#       subset = MemImageSet(
#         self._images,
#         indices,
#         format_kwargs=self.format_kwargs())
#       subset.external_lookup = self.external_lookup
#       return subset
#     else:
#       return self.get_corrected_data(item)

#   def __len__(self):
#     ''' Return the number of images in this image set. '''
#     return len(self._indices)

#   def __str__(self):
#     ''' Return the array indices of the image set as a string. '''
#     return str(self._indices)

#   def __iter__(self):
#     ''' Iterate over the array indices and read each image in turn. '''
#     for j in self._indices:
#       img = self._images[j]

#       # Yield a tuple of flex arrays
#       yield img.get_raw_data()

#   def __eq__(self, other):
#     ''' Compare this image set to another. '''
#     if other is None:
#       return False
#     if other is self:
#       return True
#     return self._images == other._images

#   def indices(self):
#     ''' Return the indices in the image set. '''
#     return list(self._indices)

#   def paths(self):
#     ''' Return a list of filenames referenced by this set. '''
#     raise NotImplementedError("No path list for an in-memory image set")

#   def is_valid(self):
#     ''' Validate all the images in the image set. Can take a long time. '''
#     return self.reader().is_valid(self._indices)

#   def get_detector(self, index=None):
#     ''' Get the detector. '''
#     if index is None:
#       index = self._indices[0]
#     return self._images[index].get_detector()

#   def set_detector(self, detector):
#     ''' Set the detector model.'''
#     for img in self._images:
#       img._detector = detector

#   def get_beam(self, index=None):
#     ''' Get the beam. '''
#     if index is None:
#       index = self._indices[0]
#     return self._images[index].get_beam()

#   def set_beam(self, beam):
#     ''' Set the beam model.'''
#     for img in self._images:
#       img._beam = beam

#   def get_goniometer(self, index=None):
#     if index is None:
#       index = self._indices[0]
#     return self._images[index].get_goniometer()

#   def get_scan(self, index=None):
#     if index is None:
#       index = self._indices[0]
#     return self._images[index].get_scan()

#   def get_image_size(self, index=0):
#     ''' Get the image size. '''
#     if index is None:
#       index = self._indices[0]
#     return self._images[index].get_image_size()

#   def get_detectorbase(self, index=None):
#     ''' Get the detector base instance for the given index. '''
#     if index is None:
#       index = self._indices[0]
#     return self._images[index].get_detectorbase()

#   def reader(self):
#     ''' Return the image set reader. '''
#     return self._reader

#   def _image_index(self, index=None):
#     ''' Convert image set index to image index.'''
#     if index == None:
#       return None
#     elif index < 0 or index >= len(self._indices):
#       raise IndexError('Index out of range')
#     return self._indices[index]

#   def get_image_models(self, index=None, no_read=False):
#     ''' Get the models for the image.'''
#     image_index = self._image_index(index)
#     models = {}
#     if not no_read:
#       try:
#         models['detector'] = self.get_detector(image_index)
#       except Exception:
#         models['detector'] = None
#       try:
#         models['goniometer'] = self.get_goniometer(image_index)
#       except Exception:
#         models['goniometer'] = None
#       try:
#         models['beam'] = self.get_beam(image_index)
#       except Exception:
#         models['beam'] = None
#       try:
#         models['scan'] = self.get_scan(image_index)
#       except Exception:
#         models['scan'] = None
#     else:
#       models['detector'] = None
#       models['beam'] = None
#       models['goniometer'] = None
#       models['scan'] = None
#     return models

#   def complete_set(self):
#     ''' Return the set of all images (i.e. not just the subset). '''
#     return MemImageSet(self._images)


<<<<<<< HEAD
class ImageSweepAux(ImageSweep, boost.python.injector):
=======
class ImageSweep(ImageSet):
  ''' A class exposing the external sweep interface. '''

  def __init__(self,
               data,
               indices=None,
               beam=None,
               goniometer=None,
               detector=None,
               scan=None):
    ''' Create the sweep.

    If the models are given here. They are used, otherwise the models
    are read from the files themselves, with the beam, detector and
    goniometer taken from the first image and the scan read from the
    whole range of images. The scan must be consistent with the indices
    given if both are specified.

    Params:
        reader The reader class
        indices The list of image indices
        beam The beam model
        goniometer The goniometer model
        detector The detector model
        scan The scan model

    '''

    if indices:
      assert min(indices) >= 0
      assert max(indices) < len(data.reader)
      assert all(i1+1 == i2 for i1, i2 in zip(indices[:-1], indices[1:]))

    ImageSet.__init__(self, data, indices)
    self._beam = beam
    self._goniometer = goniometer
    self._detector = detector
    self._scan = scan
    for i in range(len(self)):
      ImageSet.set_beam(self, self._beam, i)
      ImageSet.set_detector(self, self._detector, i)
      ImageSet.set_goniometer(self, self._goniometer, i)
      if self._scan is not None:
        s = self._scan[i]
      else:
        s = None
      ImageSet.set_scan(self, s, i)
>>>>>>> defbca43

  def __getitem__(self, item):
    ''' Get an item from the sweep stream.

    If the item is an index, read and return the image at the given index.
    Otherwise, if the item is a slice, then create a new Sweep object
    with the given number of array indices from the slice.

    Params:
        item The index or slice

    Returns:
        An image or new Sweep object

    '''
    if isinstance(item, slice):
      if item.step != None:
        raise IndexError('Sweeps must be sequential')
      return self.partial_set(item.first, item.last)
    else:
      return self.get_corrected_data(item)

  def get_template(self):
    ''' Return the template '''
    return self._data.properties['template']


# class ImageSweep(ImageSet):
#   ''' A class exposing the external sweep interface. '''

#   def __init__(self,
#                data,
#                indices=None,
#                beam=None,
#                goniometer=None,
#                detector=None,
#                scan=None):
#     ''' Create the sweep.

#     If the models are given here. They are used, otherwise the models
#     are read from the files themselves, with the beam, detector and
#     goniometer taken from the first image and the scan read from the
#     whole range of images. The scan must be consistent with the indices
#     given if both are specified.

#     Params:
#         reader The reader class
#         indices The list of image indices
#         beam The beam model
#         goniometer The goniometer model
#         detector The detector model
#         scan The scan model

#     '''

#     if indices:
#       assert min(indices) >= 0
#       assert max(indices) < len(data.reader)
#       assert all(i1+1 == i2 for i1, i2 in zip(indices[:-1], indices[1:]))
#       assert scan is None or indices is None or len(indices) == len(scan)

#     ImageSet.__init__(self, data, indices)
#     self._beam = beam
#     self._goniometer = goniometer
#     self._detector = detector
#     self._scan = scan
#     for i in range(len(self)):
#       ImageSet.set_beam(self, self._beam, i)
#       ImageSet.set_detector(self, self._detector, i)
#       ImageSet.set_goniometer(self, self._goniometer, i)
#       if self._scan is not None:
#         s = self._scan[i]
#       else:
#         s = None
#       ImageSet.set_scan(self, s, i)

#   def __getitem__(self, item):
#     ''' Get an item from the sweep stream.

#     If the item is an index, read and return the image at the given index.
#     Otherwise, if the item is a slice, then create a new Sweep object
#     with the given number of array indices from the slice.

#     Params:
#         item The index or slice

#     Returns:
#         An image or new Sweep object

#     '''
#     if isinstance(item, slice):
#       if item.step != None:
#         raise IndexError('Sweeps must be sequential')

#       if self._scan is None:
#         scan = None
#       else:
#         scan = self._scan[item]

#       # Create new imageset
#       subset = ImageSweep(
#         self._data,
#         self._indices[item],
#         beam = self._beam,
#         detector = self._detector,
#         goniometer = self._goniometer,
#         scan = scan)

#       # Set external lookup maps
#       subset.external_lookup = self.external_lookup

#       return subset
#     else:
#       return self.get_corrected_data(item)

#   def get_array_range(self):
#     ''' Get the array range. '''
#     return self.get_scan().get_array_range()

<<<<<<< HEAD
#   def get_beam(self, index=None):
#     ''' Get the beam. '''
#     return self._beam

#   def get_detector(self, index=None):
#     ''' Get the detector. '''
#     return self._detector

#   def get_goniometer(self, index=None):
#     ''' Get goniometer, '''
#     return self._goniometer

#   def get_scan(self, index=None):
#     ''' Get the scan.'''
#     if index is not None:
#       return self._scan[index]
#     return self._scan
=======
  def set_beam(self, beam):
    ''' Set the beam. '''
    self._beam = beam
    for i in range(len(self)):
      ImageSet.set_beam(self, self._beam, i)

  def set_goniometer(self, goniometer):
    ''' Set the goniometer model '''
    self._goniometer = goniometer
    for i in range(len(self)):
      ImageSet.set_goniometer(self, self._goniometer, i)

  def set_detector(self, detector):
    ''' Set the detector model. '''
    self._detector = detector
    for i in range(len(self)):
      ImageSet.set_detector(self, self._detector, i)

  def set_scan(self, scan):
    ''' Set the scan model. '''
    if len(scan) != len(self):
      i0, i1 = scan.get_array_range()
      j0, j1 = self.get_scan().get_array_range()
      assert i0 >= j0
      assert i1 > i0
      k0 = i0 - j0
      k1 = i1 - j0
      index0 = self._indices[k0]
      index1 = index0 + (i1 - i0)
      self._indices = list(range(index0, index1))
    self._scan = scan
    for i in range(len(self)):
      ImageSet.set_scan(self, self._scan[i], i)
>>>>>>> defbca43

#   def set_beam(self, beam):
#     ''' Set the beam. '''
#     self._beam = beam
#     for i in range(len(self)):
#       ImageSet.set_beam(self, self._beam, i)

#   def set_goniometer(self, goniometer):
#     ''' Set the goniometer model '''
#     self._goniometer = goniometer
#     for i in range(len(self)):
#       ImageSet.set_goniometer(self, self._goniometer, i)

#   def set_detector(self, detector):
#     ''' Set the detector model. '''
#     self._detector = detector
#     for i in range(len(self)):
#       ImageSet.set_detector(self, self._detector, i)

#   def set_scan(self, scan):
#     ''' Set the scan model. '''
#     if scan is not None:
#       assert len(scan) == len(self._indices)
#     self._scan = scan
#     for i in range(len(self)):
#       if self._scan is not None:
#         s = self._scan[i]
#       else:
#         s = None
#       ImageSet.set_scan(self, s, i)

#   def get_template(self):
#     ''' Return the template '''
#     return self._data.properties['template']

#   def as_imageset(self):
#     '''
#     Return as an imageset

#     '''
#     return ImageSet(self._data, self._indices)


class FilenameAnalyser(object):
  '''Group images by filename into image sets.'''

  def __init__(self):
    '''Initialise the class.'''
    pass

  def __call__(self, filenames):
    '''Group the filenames by imageset.

    Params:
        filenames The list of filenames

    Returns:
        A list of (template, [indices], is_sweep)

    '''
    from dxtbx.sweep_filenames import group_files_by_imageset

    # Analyse filenames to figure out how many imagesets we have
    filelist_per_imageset = group_files_by_imageset(filenames)

    # Label each group as either an imageset or a sweep.
    file_groups = []
    for template, indices in filelist_per_imageset.iteritems():

      # Check if this imageset is a sweep
      is_sweep = self._is_imageset_a_sweep(template, indices)

      # Append the items to the group list
      file_groups.append((template, indices, is_sweep))

    # Return the groups of files
    return file_groups

  def _is_imageset_a_sweep(self, template, indices):
    ''' Return True/False if the imageset is a sweep or not.

    Where more than 1 image that follow sequential numbers are given
    the images are catagorised as belonging to a sweep, otherwise they
    belong to an image set.

    '''
    if len(indices) <= 1:
      return False
    else:
      indices = sorted(indices)
      if self._indices_sequential_ge_zero(indices):
        return True
      else:
        return False

  def _indices_sequential_ge_zero(self, indices):
    ''' Determine if indices are sequential.'''
    prev = indices[0]
    if prev < 0:
      return False
    for curr in indices[1:]:
      if curr != prev + 1:
        return False
      prev = curr

    return True



# FIXME Lots of duplication in this class, need to tidy up
class ImageSetFactory(object):
  ''' Factory to create imagesets and sweeps. '''

  @staticmethod
  def new(filenames,
          check_headers=False,
          ignore_unknown=False):
    ''' Create an imageset or sweep

    Params:
        filenames A list of filenames
        check_headers Check the headers to ensure all images are valid
        ignore_unknown Ignore unknown formats

    Returns:
        A list of imagesets

    '''
    # Ensure we have enough images
    if isinstance(filenames, list):
      assert(len(filenames) > 0)
    elif isinstance(filenames, str):
      filenames = [filenames]
    else:
      raise RuntimeError, 'unknown argument passed to ImageSetFactory'

    # Analyse the filenames and group the images into imagesets.
    analyse_files = FilenameAnalyser()
    filelist_per_imageset = analyse_files(filenames)

    # For each file list denoting an image set, create the imageset
    # and return as a list of imagesets. N.B sweeps and image sets are
    # returned in the same list.
    imagesetlist = []
    for filelist in filelist_per_imageset:
      try:
        if filelist[2] == True:
          iset = ImageSetFactory._create_sweep(filelist, check_headers)
        else:
          iset = ImageSetFactory._create_imageset(filelist, check_headers)
        imagesetlist.append(iset)
      except Exception, e:
        if not ignore_unknown:
          raise

    # Return the imageset list
    return imagesetlist

  @staticmethod
  def from_template(template,
                    image_range=None,
                    check_headers=False,
                    check_format=True):
    '''Create a new sweep from a template.

    Params:
        template The template argument
        image_range The image range
        check_headers Check the headers to ensure all images are valid

    Returns:
        A list of sweeps

    '''
    import os
    from dxtbx.format.Registry import Registry
    from dxtbx.sweep_filenames import template_image_range
    from dxtbx.format.Format import Format

    if not check_format: assert not check_headers

    # Check the template is valid
    if template.count('#') < 1:
      raise ValueError("Invalid template")

    # Get the template format
    pfx = template.split('#')[0]
    sfx = template.split('#')[-1]
    template_format = '%s%%0%dd%s' % (pfx, template.count('#'), sfx)

    # Get the template image range
    if image_range is None:
      image_range = template_image_range(template)

    # Set the image range
    array_range = (image_range[0] - 1, image_range[1])

    # Create the sweep file list
    filenames = [template_format % (i+1) for i in range(*array_range)]

    # Get the format class
    if check_format:
      format_class = Registry.find(filenames[0])
    else:
      format_class = Format

    # Create the sweep object
    sweep = format_class.get_imageset(
      filenames,
      template=template,
      as_sweep=True,
      check_format=check_format)

    # Return the sweep
    return [sweep]

  @staticmethod
  def _create_imageset(filelist, check_headers):
    '''Create an image set'''
    from dxtbx.format.Registry import Registry

    # Extract info from filelist
    template, indices, is_sweep = filelist

    # Get the template format
    count = template.count('#')
    if count > 0:
      pfx = template.split('#')[0]
      sfx = template.split('#')[-1]
      template_format = '%s%%0%dd%s' % (pfx, template.count('#'), sfx)
      filenames = [template_format % index for index in indices]
    else:
      filenames = [template]

    # Sort the filenames
    filenames = sorted(filenames)

    # Get the format object
    format_class = Registry.find(filenames[0])

    # Create the imageset
    imageset = format_class.get_imageset(filenames, as_imageset=True)

    # Return the image set
    return imageset

  @staticmethod
  def _create_sweep(filelist, check_headers):
    '''Create a sweep'''
    import os
    from dxtbx.format.Registry import Registry

    # Extract info from filelist
    template, indices, is_sweep = filelist

    # Get the template format
    count = template.count('#')
    if count > 0:
      pfx = template.split('#')[0]
      sfx = template.split('#')[-1]
      template_format = '%s%%0%dd%s' % (pfx, template.count('#'), sfx)
      filenames = [template_format % index for index in indices]
    else:
      filenames = [template]

    # Sort the filenames
    filenames = sorted(filenames)

    # Get the format object
    format_class = Registry.find(filenames[0])

    # Get the first image and our understanding
    first_image = filenames[0]

    # Get the directory and first filename and set the template format
    directory, first_image_name = os.path.split(first_image)
    first_image_number = indices[0]

    # Get the template format
    pfx = template.split('#')[0]
    sfx = template.split('#')[-1]
    template_format = '%s%%0%dd%s' % (pfx, template.count('#'), sfx)

    # Set the image range
    array_range = (min(indices) - 1, max(indices))

    # Create the sweep file list
    filenames = [template_format % (i+1) for i in range(*array_range)]

    sweep = format_class.get_imageset(filenames, template=template,
                                      as_sweep=True)

    # Return the sweep
    return sweep


  @staticmethod
  def make_imageset(filenames,
                    format_class=None,
                    check_format=True,
                    single_file_indices=None,
                    format_kwargs=None):
    '''Create an image set'''
    from dxtbx.format.Registry import Registry
    from dxtbx.format.FormatMultiImage import FormatMultiImage
    from dxtbx.format.Format import Format

    # Get the format object
    if format_class == None:
      if check_format:
        format_class = Registry.find(filenames[0])
      else:
        format_class = Format
    else:
      format_class = format_class

    imageset = format_class.get_imageset(
      filenames,
      single_file_indices = single_file_indices,
      as_imageset   = True,
      format_kwargs = format_kwargs,
      check_format  = check_format)

    # Return the imageset
    return imageset

  @staticmethod
  def make_sweep(template,
                 indices,
                 format_class=None,
                 beam=None,
                 detector=None,
                 goniometer=None,
                 scan=None,
                 check_format=True,
                 format_kwargs=None):
    '''Create a sweep'''
    import os
    from dxtbx.format.Registry import Registry
    from dxtbx.format.FormatMultiImage import FormatMultiImage
    from dxtbx.format.Format import Format

    indices = sorted(indices)

    # Get the template format
    count = template.count('#')
    if count > 0:
      pfx = template.split('#')[0]
      sfx = template.split('#')[-1]
      template_format = '%s%%0%dd%s' % (pfx, template.count('#'), sfx)
      filenames = [template_format % index for index in indices]
    else:
      template_format = None
      filenames = [template]

    # Sort the filenames
    filenames = sorted(filenames)

    # Get the first image and our understanding
    first_image = filenames[0]

    # Get the directory and first filename and set the template format
    directory, first_image_name = os.path.split(first_image)
    first_image_number = indices[0]

    # Set the image range
    array_range = (min(indices) - 1, max(indices))
    if scan is not None:
      assert(array_range == scan.get_array_range())

    # Get the format object and reader
    if format_class == None:
      if check_format:
        format_class = Registry.find(filenames[0])
      else:
        format_class = Format
    else:
      format_class = format_class

    # Done require template to be vaid if not checking format
    # try:
    #   filenames = [template_format % (i+1) for i in range(*array_range)]
    # except Exception:
    #   if check_format:
    #     raise
    #   else:
    #     filenames = []
    sweep = format_class.get_imageset(
      filenames,
      beam          = beam,
      detector      = detector,
      goniometer    = goniometer,
      scan          = scan,
      format_kwargs = format_kwargs,
      template      = template,
      as_sweep      = True,
      check_format  = check_format)

    # Return the sweep
    return sweep<|MERGE_RESOLUTION|>--- conflicted
+++ resolved
@@ -741,57 +741,7 @@
 #     return MemImageSet(self._images)
 
 
-<<<<<<< HEAD
 class ImageSweepAux(ImageSweep, boost.python.injector):
-=======
-class ImageSweep(ImageSet):
-  ''' A class exposing the external sweep interface. '''
-
-  def __init__(self,
-               data,
-               indices=None,
-               beam=None,
-               goniometer=None,
-               detector=None,
-               scan=None):
-    ''' Create the sweep.
-
-    If the models are given here. They are used, otherwise the models
-    are read from the files themselves, with the beam, detector and
-    goniometer taken from the first image and the scan read from the
-    whole range of images. The scan must be consistent with the indices
-    given if both are specified.
-
-    Params:
-        reader The reader class
-        indices The list of image indices
-        beam The beam model
-        goniometer The goniometer model
-        detector The detector model
-        scan The scan model
-
-    '''
-
-    if indices:
-      assert min(indices) >= 0
-      assert max(indices) < len(data.reader)
-      assert all(i1+1 == i2 for i1, i2 in zip(indices[:-1], indices[1:]))
-
-    ImageSet.__init__(self, data, indices)
-    self._beam = beam
-    self._goniometer = goniometer
-    self._detector = detector
-    self._scan = scan
-    for i in range(len(self)):
-      ImageSet.set_beam(self, self._beam, i)
-      ImageSet.set_detector(self, self._detector, i)
-      ImageSet.set_goniometer(self, self._goniometer, i)
-      if self._scan is not None:
-        s = self._scan[i]
-      else:
-        s = None
-      ImageSet.set_scan(self, s, i)
->>>>>>> defbca43
 
   def __getitem__(self, item):
     ''' Get an item from the sweep stream.
@@ -911,7 +861,6 @@
 #     ''' Get the array range. '''
 #     return self.get_scan().get_array_range()
 
-<<<<<<< HEAD
 #   def get_beam(self, index=None):
 #     ''' Get the beam. '''
 #     return self._beam
@@ -929,41 +878,6 @@
 #     if index is not None:
 #       return self._scan[index]
 #     return self._scan
-=======
-  def set_beam(self, beam):
-    ''' Set the beam. '''
-    self._beam = beam
-    for i in range(len(self)):
-      ImageSet.set_beam(self, self._beam, i)
-
-  def set_goniometer(self, goniometer):
-    ''' Set the goniometer model '''
-    self._goniometer = goniometer
-    for i in range(len(self)):
-      ImageSet.set_goniometer(self, self._goniometer, i)
-
-  def set_detector(self, detector):
-    ''' Set the detector model. '''
-    self._detector = detector
-    for i in range(len(self)):
-      ImageSet.set_detector(self, self._detector, i)
-
-  def set_scan(self, scan):
-    ''' Set the scan model. '''
-    if len(scan) != len(self):
-      i0, i1 = scan.get_array_range()
-      j0, j1 = self.get_scan().get_array_range()
-      assert i0 >= j0
-      assert i1 > i0
-      k0 = i0 - j0
-      k1 = i1 - j0
-      index0 = self._indices[k0]
-      index1 = index0 + (i1 - i0)
-      self._indices = list(range(index0, index1))
-    self._scan = scan
-    for i in range(len(self)):
-      ImageSet.set_scan(self, self._scan[i], i)
->>>>>>> defbca43
 
 #   def set_beam(self, beam):
 #     ''' Set the beam. '''
@@ -983,17 +897,21 @@
 #     for i in range(len(self)):
 #       ImageSet.set_detector(self, self._detector, i)
 
-#   def set_scan(self, scan):
-#     ''' Set the scan model. '''
-#     if scan is not None:
-#       assert len(scan) == len(self._indices)
-#     self._scan = scan
-#     for i in range(len(self)):
-#       if self._scan is not None:
-#         s = self._scan[i]
-#       else:
-#         s = None
-#       ImageSet.set_scan(self, s, i)
+  # def set_scan(self, scan):
+  #   ''' Set the scan model. '''
+  #   if len(scan) != len(self):
+  #     i0, i1 = scan.get_array_range()
+  #     j0, j1 = self.get_scan().get_array_range()
+  #     assert i0 >= j0
+  #     assert i1 > i0
+  #     k0 = i0 - j0
+  #     k1 = i1 - j0
+  #     index0 = self._indices[k0]
+  #     index1 = index0 + (i1 - i0)
+  #     self._indices = list(range(index0, index1))
+  #   self._scan = scan
+  #   for i in range(len(self)):
+  #     ImageSet.set_scan(self, self._scan[i], i)
 
 #   def get_template(self):
 #     ''' Return the template '''
