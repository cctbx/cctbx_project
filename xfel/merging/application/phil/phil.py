from __future__ import absolute_import, division, print_function

from iotbx.phil import parse

help_message = '''
Redesign script for merging xfel data
'''

dispatch_phil = """
dispatch {
  step_list = None
    .type = strings
    .help = List of steps to use. None means use the full set of steps to merge.
}
"""

input_phil = """
input {
  override_identifiers = False
    .type = bool
    .help = override whatever identifiers may be present in experiments, replacing with auto-generated hash
  alist {
    file = None
      .type = str
      .multiple = True
      .help = Path to a txt file containing experiment tags or experiment filenames to merge (1 per line, all of same type)
      .help = If contents are files: then only experiments whose filename is in the alist will be merged
      .help = If contents are tags: then only experiments whose filename contains one of the alist tags will be merged
    type = *tags files
      .type = choice
      .help = the contents of the input.alist_file, either dials.stills_process image_tags, or absolute expt file paths
      .help = actually the tag can be any unique substring of the expt filenames found under input.path
      .help = Note, for very large datasets, using type=files should perform better
    op = *keep reject
      .type = choice
      .help = whether we keep or reject experiments according to the alist(s)
  }
  persistent_refl_cols = None
    .type = str
    .multiple = True
    .help = Names of reflection table columns that will remain after all prune steps
    .help = If output.save_experiments_and_reflections=True, then these columns will be in the saved tables.
  keep_imagesets = True
    .type = bool
    .help = If True, keep imagesets attached to experiments
  read_image_headers = False
    .type = bool
    .help = If True, when loading data also read image headers. Not needed when merging integrated data.
    .help = Use when needing to read original image pixel data. Equivalent to check_format in other DIALS programs.
  path = None
    .type = str
    .multiple = True
    .help = paths are validated as a glob, directory or file.
    .help = however, validation is delayed until data are assigned to parallel ranks.
    .help = integrated experiments (.expt) and reflection tables (.refl) must both be
    .help = present as matching files.  Only one need be explicitly specified.
  reflections_suffix = _integrated.refl
    .type = str
    .help = Find file names with this suffix for reflections
  experiments_suffix = _integrated.expt
    .type = str
    .help = Find file names with this suffix for experiments

  parallel_file_load {
    method = *uniform node_memory
      .type = choice
      .help = uniform: distribute input experiments/reflections files uniformly over all available ranks
      .help = node_memory: distribute input experiments/reflections files over the nodes such that the node memory limit is not exceeded.
      .help = Within each node distribute the input files uniformly over all ranks of that node.
    node_memory {
      architecture = "Cori KNL"
        .type = str
        .help = node architecture name. Currently not used.
      limit = 90.0
        .type = float
        .help = node memory limit, GB. On Cori KNL each node has 96 GB of memory, but we use 6 GB as a cushion, so the default value is 90 GB.
      pickle_to_memory = 3.5
        .type = float
        .help = an empirical coefficient to convert pickle file size to anticipated run-time process memory required to load a file of that size
    }
    ranks_per_node = 68
        .type = int
        .help = number of MPI ranks per node
    balance = *global1 global2 per_node
      .type = choice
      .multiple = False
      .help = Balance the input file load by distributing experiments uniformly over all available ranks (global1/2) or over the ranks on each node (per_node)
      .help = The idea behind the "per_node" method is that it doesn't require MPI communications across nodes. But if the input file load varies strongly
      .help = between the nodes, "global1/2" is a much better option. "global1" is accomplished by reshuffling all data across all ranks while "global2" is
      .help = accomplished by sending the minimal necessary information between ranks to deterministically evenly balance the load.
    balance_verbose = False
      .type = bool
      .help = print load balancing details to the main log
    balance_mpi_alltoall_slices = 1
      .type = int
      .expert_level = 2
      .help = memory reduction factor for MPI alltoall.
      .help = Use mpi_alltoall_slices > 1, when available RAM is insufficient for doing MPI alltoall on all data at once.
      .help = The data will then be split into mpi_alltoall_slices parts and, correspondingly, alltoall will be performed in mpi_alltoall_slices iterations.
  }
}

mp {
  method = *mpi
    .type = choice
    .help = Muliprocessing method (only mpi at present)
  debug {
    cProfile = False
      .type = bool
      .help = Enable code profiling. Use (for example) runsnake to visualize processing performance
  }
}
"""

tdata_phil = """
tdata{
  output_path = None
    .type = path
    .help = If output_path is not None, the tdata worker writes out a list of unit cells to a file.
    .help = Generally speaking the program should then stop.  The tdata worker is not active by default, so it is necessary to have
    .help = the following phil configuration: dispatch.step_list=input,tdata.
    .help = The output_path assumes the *.tdata filename extension will be appended.
    .help = More information about using this option is given in the source code, xfel/merging/application/tdata/README.md
}
"""

filter_phil = """
filter
  .help = The filter section defines criteria to accept or reject whole experiments
  .help = or to modify the entire experiment by a reindexing operator
  .help = refer to the select section for filtering of individual reflections
  {
  algorithm = n_obs reindex resolution unit_cell report
    .type = choice
    .multiple = True
  n_obs {
    min = 15
      .type = int
      .help = Minimum number of observations for subsequent processing
  }
  reindex {
    data_reindex_op = h,k,l
      .type = str
      .help = Reindex, e.g. to change C-axis of an orthorhombic cell to align Bravais lattice from indexing with actual space group
    reverse_lookup = None
      .type = str
      .help = filename, pickle format, generated by the cxi.brehm_diederichs program.  Contains a
      .help = (key,value) dictionary where key is the filename of the integrated data pickle file (supplied
      .help = with the data phil parameter and value is the h,k,l reindexing operator that resolves the
      .help = indexing ambiguity.
    sampling_number_of_lattices = 1000
      .type = int
      .help = Number of lattices to be gathered from all ranks to run the brehm-diederichs procedure
  }
  resolution {
    d_min = None
      .type = float
      .help = Reject the experiment unless some reflections extend beyond this resolution limit
    model_or_image = model image
      .type = choice
      .help = Calculate resolution either using the scaling model unit cell or from the image itself
  }
  unit_cell
    .help = Various algorithms to restrict unit cell and space group
    {
    algorithm = range *value cluster
      .type = choice
    value
      .help = Discard lattices that are not close to the given target.
      .help = If the target is left as Auto, use the scaling model
      .help = (derived from either PDB file cryst1 record or MTZ header)
      {
      target_unit_cell = Auto
        .type = unit_cell
      relative_length_tolerance = 0.1
        .type = float
        .help = Fractional change in unit cell dimensions allowed (versus target cell).
      absolute_angle_tolerance = 2.
        .type = float
      target_space_group = Auto
        .type = space_group
      }
    cluster
      .help = CLUSTER implies an implementation (standalone program or fork?) where all the
      .help = unit cells are brought together prior to any postrefinement or merging,
      .help = and analyzed in a global sense to identify the isoforms.
      .help = the output of this program could potentially form the a_list for a subsequent
      .help = run where the pre-selected events are postrefined and merged.
      {
      algorithm = rodgriguez_laio dbscan *covariance
        .type = choice
      covariance
        .help = Read a pickle file containing the previously determined clusters,
        .help = represented by estimated covariance models for unit cell parameters.
        {
        file = None
          .type = path
        component = 0
          .type = int(value_min=0)
        mahalanobis = 4.0
          .type = float(value_min=0)
          .help = Is essentially the standard deviation cutoff. Given that the unit cells
          .help = are estimated to be distributed by a multivariate Gaussian, this is the
          .help = maximum deviation (in sigmas) from the central value that is allowable for the
          .help = unit cell to be considered part of the cluster.
        }
      isoform = None
        .type=str
        .help = unknown at present. if there is more than one cluster, such as in PSII,
        .help = perhaps the program should write separate a_lists.
        .help = Alternatively identify a particular isoform to carry forward for merging.
      }
  }
  outlier {
    mad_thresh = None
      .type = float
      .help = If provided, during  the actual merge step, symmetrically equivalent reflecitons (same ASU) are filtered
      .help = according to there median absolute deviation. mad_thresh=3 means a reflection is filtered
      .help = if its deviation is greater than 3 standard deviations of the median amongst ASU samples,
      .help = i.e. lower values of mad_thresh will filter more reflections.
    min_corr = 0.1
      .type = float
      .help = Correlation cutoff for rejecting individual experiments by comparing observed intensities to the model.
      .help = This filter is not applied if scaling.model==None. No experiments are rejected with min_corr=-1.
      .help = This either keeps or rejects the whole experiment.
    assmann_diederichs {}
  }
}
"""

modify_phil = """
modify
  .help = The MODIFY section defines operations on the integrated intensities
  {
  algorithm = *polarization
    .type = choice
    .multiple = True
  reindex_to_reference
    .help = An algorithm to match input experiments against a reference model to
    .help = break an indexing ambiguity
    {
    dataframe = None
      .type = path
      .help = if not None, save a list of which experiments were reindexed (requires pandas)
      .help = and plot a histogram of correlation coefficients (matplotlib)
    }
  cosym
    .help = Implement the ideas of Gildea and Winter doi:10.1107/S2059798318002978
    .help = to determine Laue symmetry from individual symops
    {
    include scope dials.command_line.cosym.phil_scope
    dataframe = None
      .type = path
      .help = if not None, save a list of which experiments were reindexed (requires pandas)
      .help = and plot a histogram of correlation coefficients (matplotlib)
    anchor = False
      .type = bool
      .help = Once the patterns are mutually aligned with the Gildea/Winter/Brehm/Diederichs methodology
      .help = flip the whole set so that it is aligned with a reference model.  For simplicity, the
      .help = reference model from scaling.model is used.  It should be emphasized that the scaling.model
      .help = is only used to choose the overall alignment, which may be chosen arbitrarily, it does not
      .help = bias the mutual alignment of the experimental diffraction patterns.
    tranch_size = 600
      .type = int(value_min=12)
      .help = Best guess as to the ideal tranch size for generating embedding plots.  Total number of
      .help = experiments will be divided among the MPI ranks so as to approximate the tranch size,
      .help = referring to the composite size (each experiment appears in 3 composite tranches).
      .help = Size represents a tradeoff,  larger size will take longer to compute but use fewer MPI ranks
      .help = and converge to more accurate coset assignment (higher % consensus).  Ideal value is data
      .help = dependent, default of 600 is good for a 200-Angstrom cell, but value should increase for smaller cell.
    twin_axis = None
      .type = ints(size=3)
      .multiple = True
      .help = Rotation axis to test as a reindexing operator. Given as a direct \
          axis, e.g. 1,0,0 is a rotation around the a axis.
    twin_rotation = None
      .type = int
      .multiple = True
      .help = Rotation corresponding to a value of twin_axis. Given as an \
          n-fold rotation, e.g. 2 denotes a twofold rotation.
    single_cb_op_to_minimum = False
      .type = bool
      .help = Internally the lattices are transformed to a primitive cell \
          before cosym analysis. Typically each cb_op_to_minimum is determined \
          individually, but if the options twin_axis and twin_rotation are \
          used, the transformation has to be the same for every lattice. \
          Forcing this is probably harmless but has not been tested extensively.
    plot
      {
      do_plot = True
        .type = bool
        .help = Generate embedding plots to assess quality of modify_cosym reindexing.
      n_max = 1
        .type = int
        .help = If shots were divided into tranches for alignment, generate embedding plots for
        .help = the first n_max tranches.
      interactive = False
        .type = bool
        .help = Open embedding plot in Matplotlib window instead of writing a file, overrides do_plot
      format = *png pdf
        .type = choice
        .multiple = False
      filename = cosym_embedding
        .type = str
      }
    }
  reindex_to_abc
    .help = Apply a reindexing operator
    {
      include scope dials.command_line.reindex.phil_scope
    }
}
"""

select_phil = """
select
  .help = The select section accepts or rejects specified reflections
  .help = refer to the filter section for filtering of whole experiments
  {
  algorithm = panel cspad_sensor significance_filter
    .type = choice
    .multiple = True
  cspad_sensor {
    number = None
      .type = int(value_min=0, value_max=31)
      .multiple = True
      .help = Index in the range(32) specifying sensor on the CSPAD to deselect from merging, for the purpose
      .help = of testing whether an individual sensor is poorly calibrated.
    operation = *deselect select
      .type = choice
      .multiple = True
  }
  significance_filter
    .help = If listed as an algorithm, apply a sigma cutoff (on unmerged data) to limit
    .help = the resolution from each diffraction pattern.
    .help = Implement an alternative filter for fuller-kapton geometry
    {
    n_bins = 12
      .type = int (value_min=2)
      .help = Initial target number of resolution bins for sigma cutoff calculation
    min_ct = 10
      .type = int
      .help = Decrease number of resolution bins to require mean bin population >= min_ct
    max_ct = 50
      .type = int
      .help = Increase number of resolution bins to require mean bin population <= max_ct
    sigma = 0.5
      .type = float
      .help = Remove highest resolution bins such that all accepted bins have <I/sigma> >= sigma
    }
}
"""

scaling_phil = """
scaling {
  model = None
    .type = str
    .help = PDB filename containing atomic coordinates & isomorphous cryst1 record
    .help = or MTZ filename from a previous cycle. If MTZ, specify mtz.mtz_column_F.
  unit_cell = None
    .type = unit_cell
    .help = Unit cell to be used during scaling and merging. Used if model is not provided
    .help = (e.g. mark1).
  space_group = None
    .type = space_group
    .help = Space group to be used during scaling and merging. Used if model is not provided
    .help = (e.g. mark1).
  model_reindex_op = h,k,l
    .type = str
    .help = Kludge for cases with an indexing ambiguity, need to be able to adjust scaling model
  resolution_scalar = 0.969
    .type = float
    .help = Accommodates a few more miller indices at the high resolution limit to account for
    .help = unit cell variation in the sample. merging.d_min is multiplied by resolution_scalar
    .help = when computing which reflections are within the resolution limit.
  mtz {
    mtz_column_F = fobs
      .type = str
      .help = scaling reference column name containing reference structure factors. Can be
      .help = intensities or amplitudes
    minimum_common_hkls = -1
      .type = int
      .help = minimum required number of common hkls between mtz reference and data
      .help = used to validate mtz-based model. No validation with -1.
  }
  pdb {
    include_bulk_solvent = True
      .type = bool
      .help = Whether to simulate bulk solvent
    k_sol = 0.35
      .type = float
      .help = If model is taken from coordinates, use k_sol for the bulk solvent scale factor
      .help = default is approximate mean value in PDB (according to Pavel)
    b_sol = 46.00
      .type = float
      .help = If model is taken from coordinates, use b_sol for bulk solvent B-factor
      .help = default is approximate mean value in PDB (according to Pavel)
    solvent_algorithm = *mosaic flat
      .type = choice
      .help = Mosaic solvent model is as in https://doi.org/10.1101/2021.12.09.471976
  }
  algorithm = *mark0 mark1
    .type = choice
    .help = "mark0: original per-image scaling by reference to isomorphous PDB model"
    .help = "mark1: no scaling, just averaging (i.e. Monte Carlo
             algorithm).  Individual image scale factors are set to 1."
  weights = *unit icalc icalc_sigma
    .type = choice
    .help = "Sigmas applied in the linear fit of Iobs vs Icalc. unit: sigmas"
            "equal to 1. icalc: Sigmas are proportional to the square root of"
            "Icalc (this relation is totally empirical). icalc_sigma: Error"
            "due to partiality is proportional to Icalc; this term is added to"
            "the sigma(Iobs) determined in integration so that sigma ="
            "sqrt(Icalc**2 + sigma(Iobs)**2)."
}
"""

postrefinement_phil = """
postrefinement {
  enable = True
    .type = bool
    .help = enable the preliminary postrefinement algorithm (monochromatic)
    .expert_level = 3
  algorithm = *rs rs2 rs_hybrid eta_deff
    .type = choice
    .help = rs only, eta_deff protocol 7
    .expert_level = 3
  partiality_threshold_hcfix = 0.2
    .type = float ( value_min = 0.0001 )
    .help = throw out observations below this value. Hard coded as 0.2 for rs2, allow value for hybrid
    .help = must enforce minimum positive value because partiality appears in the denominator
  rs {
    fix = thetax thetay *RS G BFACTOR
      .type = choice(multi=True)
      .help = Which parameters to fix during postrefinement
  }
  rs2
    .help = Reimplement postrefinement with the following (Oct 2016):
    .help = Refinement engine now work on analytical derivatives instead of finite differences
    .help = Better convergence using "traditional convergence test"
    {}
  rs_hybrid
    .help = More aggressive postrefinement with the following (Oct 2016):
    .help = One round of 'rs2' using LBFGS minimizer as above to refine G,B,rotx,roty
    .help = Gentle weighting rather than unit weighting for the postrefinement target
    .help = Second round of LevMar adding an Rs refinement parameter
    .help = Option of weighting the merged terms by partiality
    {
    partiality_threshold = 0.2
      .type = float ( value_min = 0.01 )
      .help = throw out observations below this value. Hard coded as 0.2 for rs2, allow value for hybrid
      .help = must enforce minimum positive value because partiality appears in the denominator
    }
  target_weighting = *unit variance gentle extreme
    .type = choice
    .help = weights for the residuals in the postrefinement target (for rs2 or rs_hybrid)
    .help = Unit: each residual weighted by 1.0
    .help = Variance: weighted by 1/sigma**2.  Doesn't seem right, constructive feedback invited
    .help = Gentle: weighted by |I|/sigma**2.  Seems like best option
    .help = Extreme: weighted by (I/sigma)**2.  Also seems right, but severely downweights weak refl
  merge_weighting = *variance
    .type = choice
    .help = assumed that individual reflections are weighted by the counting variance
  merge_partiality_exponent = 0
    .type = float
    .help = additionally weight each measurement by partiality**exp when merging
    .help = 0 is no weighting, 1 is partiality weighting, 2 is weighting by partiality-squared
  lineshape = *lorentzian gaussian
    .type = choice
    .help = Soft sphere RLP modeled with Lorentzian radial profile as in prime
    .help = or Gaussian radial profile. (for rs2 or rs_hybrid)
  show_trumpet_plot = False
    .type = bool
    .help = each-image trumpet plot showing before-after plot. Spot color warmth indicates I/sigma
    .help = Spot radius for lower plot reflects partiality. Only implemented for rs_hybrid
}
"""
merging_phil = """
merging {
  minimum_multiplicity = 2
    .type = int(value_min=2)
    .help = If defined, merged structure factors not produced for the Miller indices below this threshold.
  error {
    model = ha14 *ev11 errors_from_sample_residuals
      .type = choice
      .multiple = False
      .help = ha14, formerly sdfac_auto, apply sdfac to each-image data assuming negative
      .help = intensities are normally distributed noise
      .help = errors_from_sample_residuals, use the distribution of intensities in a given miller index
      .help = to compute the error for each merged reflection
    ev11
      .help = formerly sdfac_refine, correct merged sigmas refining sdfac, sdb and sdadd as Evans 2011. \
              Updated EV11 with MLL target function
      {
      algorithm = *ev11 ev11_mll
        .help = 'ev11' implements the original Ev11 from Brewster 2019 \
                'ev11_mll' implements the maximum log-likelihood from Mittan-Moreau 202X
        .type = choice
        .multiple = False
      n_degrees = 1
        .help = s_add as a n_degree polynomial of the correlation coefficient
        .type = int
      tuning_param = 20
        .help = tuning param for t-dist in maximum log likelihood
        .type = float
      overall_scaling_method = *none pairwise_differences
        .help = Calculation of the overall scaling ...
        .type = choice
        .multiple = False
      limit_differences = True
        .help = Place an upper bound on number of pairwise differences
<<<<<<< HEAD
        .type = bool
      n_max_differences = 100
        .help = Maximum number of pairwise differences per reflection
        .type = int
      tuning_param_opt = False
        .type = bool
=======
        .type = bool
      n_max_differences = 100
        .help = Maximum number of pairwise differences per reflection
        .type = int
      tuning_param_opt = False
        .type = bool
>>>>>>> c7d9c449
        .help = If True, optimize the t-distribution's tuning parameter
      likelihood = *normal t-dist
        .help = Choice for likelihood function. Either 't-dist', 'normal'.
        .type = choice
        .multiple = False
      cc_after_pr = True
        .type = bool
        .help = If True - use correlation coefficient determined after post-refinement.\
                If False - use correlation coefficient determined before. \
                If post-refinement is not performed, must be False.
      do_diagnostics = False
        .type = bool
        .help = plot normalized deviations, s_add and correlation coefficients, and I/sigma vs I.
    }
  }
  plot_single_index_histograms = False
    .type = bool
  set_average_unit_cell = True
    .type = bool
    .help = Output file adopts the unit cell of the data rather than of the reference model.
    .help = How is it determined?  Not a simple average, use a cluster-driven method for
    .help = deriving the best unit cell value.
  d_min = None
    .type = float
    .help = limiting resolution for scaling and merging
  d_max = None
    .type = float
    .help = limiting resolution for scaling and merging.  Implementation currently affects only the CCiso cal
  merge_anomalous = False
    .type = bool
    .help = Merge anomalous contributors
  include_multiplicity_column = False
    .type = bool
    .help = If True, save multiplicity to output mtz as separate column
}
"""

output_phil = """
output {
  expanded_bookkeeping = False
    .type = bool
    .help = if True, and if save_experiments_and_reflections=True, then include in the saved refl tabls:
    .help = 1- modified experiment identifier that contains the image number and lattice number
    .help = 2- index corresponding to the particular reflection in the input file (usually something_integrated.refl)
    .help = 3- the is_odd flag
    .help = 4- the original exp id for the reflection
    .help = 5- a unique number mapping the reflection to its input expFile, refFile pair (see output_dir/file_list_mapping.json)
  prefix = iobs
    .type = str
    .help = Prefix for all output file names
  title = None
    .type = str
    .help = Title for run - will appear in MTZ file header
  output_dir = .
    .type = str
    .help = output file directory
  tmp_dir = None
    .type = str
    .help = temporary file directory
  do_timing = False
    .type = bool
    .help = When True, calculate and log elapsed time for execution steps
  log_level = 1
    .type = int
    .help = determines how much information to log. Level 0 means: log all, while a non-zero level reduces the logging amount.
  save_experiments_and_reflections = False
    .type = bool
    .help = If True, dump the final set of experiments and reflections from the last worker
}
"""

statistics_phil = """
statistics {
  shuffle_ids = False
    .type = bool
    .help = shuffle the IDs when dividing into even/odd. This adds variation to half dataset stats like CC1/2
  n_bins = 10
    .type = int(value_min=1)
    .help = Number of resolution bins in statistics table
  cc1_2 {
    hash_filenames = False
      .type = bool
      .help = For CC1/2, instead of using odd/even filenames to split images into two sets,
      .help = hash the filename using md5 and split the images using odd/even hashes.
  }
  cciso {
    mtz_file = None
      .type = str
      .help = The isomorphous reference structure factors for Riso/ CCiso.
      .help = a fake file is written out to this file name if model is None
      .help = The experimental reference file can be old type *.mtz or new *sf.cif
    mtz_column_F = fobs
      .type = str
      .help = For Riso/ CCiso, the array name containing reference structure factors
      .help = As an example, could be intensity from *sf.cif
      .help = Specifically this is a tag searched for in the array name, could be 'tensity' from 'intensity'
  }
  predictions_to_edge {
    apply = False
      .type = bool
      .help = If True and key 'indices_to_edge' not found in integration pickles, predictions
      .help = will be made to the edge of the detector based on current unit cell, orientation,
      .help = and mosaicity.
    image = None
      .type = path
      .help = Path to an example image from which to extract active areas and pixel size.
    detector_phil = None
      .type = path
      .help = Path to the detector version phil file used to generate the selected data.
  }
  report_ML = True
    .type = bool
    .help = Report statistics on per-frame attributes modeled by max-likelihood fit (expert only).
  uc_precision = 2
    .type = int
    .help = Decimal places for unit cell statistics
}
"""

group_phil = """
parallel {
  a2a = 1
    .type = int
    .expert_level = 2
    .help = memory reduction factor for MPI alltoall.
    .help = Use a2a > 1, when available RAM is insufficient for doing MPI alltoall on all data at once.
    .help = The data will be split into a2a parts and, correspondingly, alltoall will be performed in a2a iterations.
}
"""

publish_phil = """
publish {
  include scope xfel.command_line.upload_mtz.phil_scope
}
"""

lunus_phil = """
lunus {
  deck_file = None
    .type = path
}
"""

diffbragg_phil = """
diffBragg {
  include scope simtbx.command_line.hopper.phil_scope
}
"""

# A place to override any defaults included from elsewhere
program_defaults_phil_str = """
modify.cosym.use_curvatures=False
"""

master_phil = dispatch_phil + input_phil + tdata_phil + filter_phil + modify_phil + \
              select_phil + scaling_phil + postrefinement_phil + merging_phil + \
              output_phil + statistics_phil + group_phil + lunus_phil + publish_phil + diffbragg_phil

import os, importlib
custom_phil_pathstr = os.environ.get('XFEL_CUSTOM_WORKER_PATH')
if custom_phil_pathstr is not None and os.path.isdir(custom_phil_pathstr):
  for dir in os.listdir(custom_phil_pathstr):
    path = os.path.join(custom_phil_pathstr, dir, 'phil.py')
    if not os.path.isfile(path): continue
    spec = importlib.util.spec_from_file_location('_', path)
    module = importlib.util.module_from_spec(spec)
    spec.loader.exec_module(module)
    master_phil += module.phil_str


phil_scope = parse(master_phil, process_includes = True)
phil_scope = phil_scope.fetch(parse(program_defaults_phil_str))

class Script(object):
  '''A class for running the script.'''

  def __init__(self):
    # The script usage
    import libtbx.load_env
    self.usage = "usage: %s [options] [param.phil] " % libtbx.env.dispatcher_name
    self.parser = None

  def initialize(self):
    '''Initialise the script.'''
    from dials.util.options import ArgumentParser
    # Create the parser
    self.parser = ArgumentParser(
      usage=self.usage,
      phil=phil_scope,
      epilog=help_message)
    self.parser.add_option(
        '--plots',
        action='store_true',
        default=False,
        dest='show_plots',
        help='Show some plots.')

    # Parse the command line. quick_parse is required for MPI compatibility
    params, options = self.parser.parse_args(show_diff_phil=True,quick_parse=True)
    self.params = params
    self.options = options

  def validate(self):
    from xfel.merging.application.validation.application import application
    application(self.params)

  def modify(self, experiments, reflections):
    return experiments, reflections #nop

  def run(self):
    print('''Initializing and validating phil...''')

    self.initialize()
    self.validate()

    # do other stuff
    return

if __name__ == '__main__':
  script = Script()
  result = script.run()
  print ("OK")<|MERGE_RESOLUTION|>--- conflicted
+++ resolved
@@ -197,12 +197,19 @@
           .type = path
         component = 0
           .type = int(value_min=0)
+        skip_component = None
+          .type = int(value_min=0)
+          .multiple = True
+          .help = If a lattice belongs to any of these components, exclude it from processing.
         mahalanobis = 4.0
           .type = float(value_min=0)
           .help = Is essentially the standard deviation cutoff. Given that the unit cells
           .help = are estimated to be distributed by a multivariate Gaussian, this is the
           .help = maximum deviation (in sigmas) from the central value that is allowable for the
           .help = unit cell to be considered part of the cluster.
+        skip_mahalanobis = 4.0
+          .type = float(value_min=0)
+          .help = Cutoff distance for any components specified under skip_component.
         }
       isoform = None
         .type=str
@@ -509,21 +516,12 @@
         .multiple = False
       limit_differences = True
         .help = Place an upper bound on number of pairwise differences
-<<<<<<< HEAD
         .type = bool
       n_max_differences = 100
         .help = Maximum number of pairwise differences per reflection
         .type = int
       tuning_param_opt = False
         .type = bool
-=======
-        .type = bool
-      n_max_differences = 100
-        .help = Maximum number of pairwise differences per reflection
-        .type = int
-      tuning_param_opt = False
-        .type = bool
->>>>>>> c7d9c449
         .help = If True, optimize the t-distribution's tuning parameter
       likelihood = *normal t-dist
         .help = Choice for likelihood function. Either 't-dist', 'normal'.
