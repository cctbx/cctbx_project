from __future__ import division
from dxtbx.model.experiment_list import DetectorComparison
import numpy as np
import matplotlib.pyplot as plt
import matplotlib.ticker as tick
import numpy as np
import copy
from dials.array_family import flex
from cctbx import uctbx
from scitbx.math import five_number_summary
from cctbx.crystal import symmetry
import cctbx.miller
import itertools

def angle(v1, v2):
    """
    Compute the angle between two cartesian vectors.

    Parameters:
    v1 (numpy.ndarray): The first vector.
    v2 (numpy.ndarray): The second vector.

    Returns:
    float: The angle between the vectors in degrees.
    """
    dot_product = np.dot(v1, v2)
    magnitude_v1 = np.linalg.norm(v1)
    magnitude_v2 = np.linalg.norm(v2)
    cos_theta = dot_product / (magnitude_v1 * magnitude_v2)
    return np.degrees(np.arccos(cos_theta))

def create_pairwise_plots(points, labels):
    # Create a figure with 3 subplots
    fig, (ax1, ax2, ax3) = plt.subplots(1, 3, figsize=(15, 5))

    # Define custom color map
    color_map = {
        -1: 'lightgray',  # outliers in light gray
        0: 'red',
        1: 'blue',
        2: 'orange',
        3: 'green'
    }

    # Convert labels to colors
    colors = [color_map[label] if label in color_map else 'gray' for label in labels]

    # Define scatter plot properties
    scatter_kwargs = {'c': labels, 'cmap': 'viridis', 's': 1, 'alpha': 0.6}
    scatter_kwargs = {'c': colors,  's': 1, 'alpha': 0.6}

    # Plot ab
    ax1.scatter(points[:, 0], points[:, 1], **scatter_kwargs)
    ax1.set_xlabel('a')
    ax1.set_ylabel('b')
    ax1.set_title('a vs b')

    # Plot ac
    ax2.scatter(points[:, 0], points[:, 2], **scatter_kwargs)
    ax2.set_xlabel('a')
    ax2.set_ylabel('c')
    ax2.set_title('a vs c')

    # Plot bc
    ax3.scatter(points[:, 1], points[:, 2], **scatter_kwargs)
    ax3.set_xlabel('b')
    ax3.set_ylabel('c')
    ax3.set_title('b vs c')

    plt.tight_layout()
    plt.show()

class Spotfinder_radial_average:

  def __init__(self, experiments, reflections, params):
    self.reflections = reflections
    self.experiments = experiments
    self.params = params
    self.n_panels = len(experiments[0].detector)
    self.panelsums = [np.zeros(params.n_bins) for _ in range(self.n_panels)]
    self.filtered_panelsums = [
        np.zeros(params.n_bins) for _ in range(self.n_panels)
    ]
    self.antifiltered_panelsums = [
        np.zeros(params.n_bins) for _ in range(self.n_panels)
    ]
    self.expt_count = 0
    self.filtered_expt_count = 0
    self.antifiltered_expt_count = 0

  def _process_pixel(self, i_panel, s0, panel, xy, value):
    value -= self.params.downweight_weak
    d_max_inv = 1/self.params.d_max
    d_min_inv = 1/self.params.d_min
    res_inv = 1 / panel.get_resolution_at_pixel(s0, xy)
    res = 1/res_inv
    self.dvals.append(res)
    if self.params.filter.enable:
      for i, (dmax, dmin) in enumerate(zip(self.d_max_vals, self.d_min_vals)):
        if dmax > res > dmin:
          self.filter_counts[i] += 1
    n_bins = self.params.n_bins
    i_bin = int(
        n_bins * (res_inv - d_max_inv ) / (d_min_inv - d_max_inv)
        )
    if 0 <= i_bin < n_bins:
      self.current_panelsums[i_panel][i_bin] += value
    return res

  def _nearest_peak(self, x, xvalues, yvalues):
    i = np.searchsorted(xvalues, x, side="left")

    #Exclude (before) first and (after) last points
    if i < 1 or i >= len(xvalues):
      print ("Not a valid peak.")
      return None
    #Exclude troughs
    if yvalues[i-1] >= yvalues[i] and yvalues[i+1] >= yvalues[i]:
      print ("Not a valid peak.")
      return None
    #find the highest nearby yvalue
    direction = 1 if yvalues[i+1] > yvalues[i] else -1
    while yvalues[i+direction] > yvalues[i]:
      i += direction
    return 1/xvalues[i]

  def calculate(self):
    params = self.params

    # setup limits and bins
    n_bins = params.n_bins
    d_max, d_min = params.d_max, params.d_min
    d_inv_low, d_inv_high = 1/d_max, 1/d_min
    unit_wt = (params.peak_weighting == "unit")
    refls = self.reflections
    expts = self.experiments
    self.dvals = []

    #apply beam center correction to expts
    detector = expts[0].detector
    if not np.allclose(params.xyz_offset, [0,0,0]):
      ref_detector = copy.deepcopy(detector)
      hierarchy = detector.hierarchy()
      fast = hierarchy.get_local_fast_axis()
      slow = hierarchy.get_local_slow_axis()
      origin = hierarchy.get_local_origin()
      corrected_origin = (
              origin[0] + params.xyz_offset[0],
              origin[1] + params.xyz_offset[1],
              origin[2] + params.xyz_offset[2]
              )
      hierarchy.set_local_frame(fast, slow, corrected_origin)
    else:
      ref_detector = detector
    compare_detector = DetectorComparison()
    for expt in expts:
      if expt.detector is detector: continue
      assert compare_detector(ref_detector, expt.detector)
      expt.detector = detector

    if params.angle_histogram.enable:
      if 's1' not in refls.keys():
        refls.centroid_px_to_mm(expts)
        refls.map_centroids_to_reciprocal_space(expts)
      angles_12 = []
      angles_13 = []
      angles_23 = []
      detplot_counter = 0

    for i, expt in enumerate(expts):
      self.current_panelsums = [
          np.zeros(params.n_bins) for _ in range(self.n_panels)
      ]
      if self.params.filter.enable:
        assert self.params.filter.d_vals and len(self.params.filter.d_vals)%2==0
        self.filter_counts = [0 for _ in range(len(self.params.filter.d_vals)//2)]
        self.d_max_vals = self.params.filter.d_vals[::2]
        self.d_min_vals = self.params.filter.d_vals[1::2]

      if self.params.filter.enable:
        self.use_current_expt = False
      else:
        self.use_current_expt = True
      if i % 1000 == 0: print("experiment ", i)
      if self.params.n_max is not None and i>self.params.n_max:
        break
      s0 = expt.beam.get_s0()
      sel = refls['id'] == i
      refls_sel = refls.select(sel)
      xyzobses = refls_sel['xyzobs.px.value']
      intensities = refls_sel['intensity.sum.value']
      panels = refls_sel['panel']
      shoeboxes = refls_sel['shoebox']

      if params.angle_histogram.enable: 
        r1max, r1min = params.angle_histogram.range1
        r2max, r2min = params.angle_histogram.range2
        r3max, r3min = params.angle_histogram.range3

        i_r1, i_r2 ,i_r3 = [],[],[]
      for i_refl in range(len(refls_sel)):
        self.expt_count += 1
        i_panel = panels[i_refl]
        panel = expt.detector[i_panel]

        if params.peak_position=="xyzobs":
          xy = xyzobses[i_refl][0:2]
          if params.peak_weighting == "intensity":
            value = intensities[i_refl]
          else:
            value = 1
          res = self._process_pixel(i_panel, s0, panel, xy, value)
          if params.angle_histogram.enable and r1max > res > r1min:
            i_r1.append(i_refl)
          if params.angle_histogram.enable and r2max > res > r2min:
            i_r2.append(i_refl)
          if params.angle_histogram.enable and r3max > res > r3min:
            i_r3.append(i_refl)

      if params.angle_histogram.enable and i_r1 and i_r2 and i_r3:
        i_all = i_r1 + i_r2 + i_r3
        a12, a13, a23 = [],[],[]
        subsel_mask = flex.bool([n in i_all for n in range(len(refls_sel))])
        subsel_mask_inv = flex.bool([not x for x in subsel_mask])

#        subsel = refls_sel.select(subsel_mask)
#        subsel_inv = refls_sel.select(subsel_mask_inv)
#        xyz1 = np.array(subsel['xyzobs.mm.value'])
#        xyz2 = np.array(subsel_inv['xyzobs.mm.value'])
#        plt.scatter(xyz1[:,0], xyz1[:,1], c='red', s=2)
#        plt.scatter(xyz2[:,0], xyz2[:,1], c='blue', s=2)
#        bc = expt.detector[0].get_beam_centre(expt.beam.get_s0())
#        plt.scatter(*bc, c='k', s=5)
#        plt.xlim((100,240))
#        plt.ylim((100,240))
          
        s0 = np.array(expt.beam.get_s0())
        for i1, i2, i3 in itertools.product(i_r1, i_r2, i_r3):
          v1 = np.array(refls_sel[i1]['s1']) - s0
          v2 = np.array(refls_sel[i2]['s1']) - s0
          v3 = np.array(refls_sel[i3]['s1']) - s0
          a12.append(angle(v1, v2))
          a13.append(angle(v1, v3))
          a23.append(angle(v2, v3))
#        print('\n----------------------')
#        print('Pairwise angles:')
#        headers = '1,2: 59, 121', '1,3: 30, 150', '2,3: 25, 155'
#        for header, vals in zip(headers, (a12, a13, a23)):
#          print()
#          print(header)
#          for v in vals: print(round(v, 2))
#        plt.show()
        angles_12.extend(a12)
        angles_13.extend(a13)
        angles_23.extend(a23)
#        for i1, i2 in itertools.product(i_r1, i_r2):
#          v1 = np.array(refls_sel[i1]['s1']) - s0
#          v2 = np.array(refls_sel[i2]['s1']) - s0
#          angles_12.append(angle(v1, v2))
#        for i1, i2 in itertools.product(i_r1, i_r3):
#          v1 = np.array(refls_sel[i1]['s1']) - s0
#          v2 = np.array(refls_sel[i2]['s1']) - s0
#          angles_13.append(angle(v1, v2))
#        for i1, i2 in itertools.product(i_r2, i_r3):
#          v1 = np.array(refls_sel[i1]['s1']) - s0
#          v2 = np.array(refls_sel[i2]['s1']) - s0
#          angles_23.append(angle(v1, v2))

      for i in range(len(self.panelsums)):
        self.panelsums[i] = self.panelsums[i] + self.current_panelsums[i]
      if self.params.filter.enable and self.params.filter.select_mode=='any':
        use_current_expt = any(self.filter_counts)
      elif self.params.filter.enable and self.params.filter.select_mode=='all':
        use_current_expt = all(self.filter_counts)
      else:
        use_current_expt = True
      if use_current_expt:
        self.filtered_expt_count += 1
        for i in range(len(self.panelsums)):
          self.filtered_panelsums[i] = \
              self.filtered_panelsums[i] + self.current_panelsums[i]
      else:
        self.antifiltered_expt_count += 1
        for i in range(len(self.panelsums)):
          self.antifiltered_panelsums[i] = \
              self.antifiltered_panelsums[i] + self.current_panelsums[i]
<<<<<<< HEAD
    if params.angle_histogram.enable:
#      from sklearn.cluster import DBSCAN
#      data=np.vstack((angles_12, angles_13, angles_23)).transpose()
#      dbscan = DBSCAN(eps=6, min_samples=15)
#      labels = dbscan.fit_predict(data)
#      create_pairwise_plots(data, labels)
#      fig, (ax1, ax2, ax3) = plt.subplots(1,3)
#      ax1.scatter(angles_12, angles_13, s=.5)
#      ax2.scatter(angles_13, angles_23, s=.5)
#      ax3.scatter(angles_12, angles_23, s=.5)
      fig, (ax1, ax2, ax3) = plt.subplots(3,1)
      ax1.hist(angles_12, bins=180)
      ax2.hist(angles_13, bins=180)
      ax3.hist(angles_23, bins=180)

      plt.show()
=======
    self.dvals = np.array(self.dvals)
>>>>>>> ba67213a


  def plot(self):
    params = self.params
    d_max_inv = 1/params.d_max
    d_min_inv = 1/params.d_min
    xvalues = np.linspace(d_max_inv, d_min_inv, params.n_bins)
    fig, ax = plt.subplots()

    ps_maxes = [max(ps) for ps in self.panelsums]
    ps_max = max(ps_maxes)

    if params.split_panels:
      offset = 0.5*ps_max
      for i_sums, sums in enumerate(self.panelsums):
        yvalues = np.array(sums)
        plt.plot(xvalues, yvalues+0.5*i_sums*offset)
    elif params.filter.enable and params.filter.plot_mode=="ratio":
      print('filtered: ', self.filtered_expt_count)
      print('antifiltered: ', self.antifiltered_expt_count)
      for x in self.filtered_panelsums:
        x /= self.filtered_expt_count
      for x in self.antifiltered_panelsums:
        x /= self.antifiltered_expt_count
      yvalues = sum(self.filtered_panelsums) - sum(self.antifiltered_panelsums)
      plt.plot(xvalues, yvalues)
    elif params.filter.enable and params.filter.plot_mode=="simple":
      # same as below, but keeping this separate for flexibility
      yvalues = sum(self.filtered_panelsums)
      plt.plot(xvalues, yvalues)
    else:
      yvalues = sum(self.filtered_panelsums)
      plt.plot(xvalues, yvalues)

    if params.augment:
      plt.plot(*augment(self.experiments, self.reflections, params.d_min, params.d_max))
    ax.set_xlim(d_max_inv, d_min_inv)
#    ax.get_xaxis().set_major_formatter(tick.FuncFormatter(
#      lambda x, _: "{:.3f}".format(1/x)))

    if params.output.xy_file:
      with open(params.output.xy_file, 'w') as f:
        for x,y in zip(xvalues, yvalues):
          f.write("{:.6f}\t{}\n".format(1/x, y))

    # Now plot the predicted peak positions if requested
    if params.unit_cell or params.space_group:
      assert params.unit_cell and params.space_group
      sym = symmetry(
          unit_cell=params.unit_cell, space_group=params.space_group.group()
      )
      hkl_list = cctbx.miller.build_set(sym, True, d_min=params.d_min)
      dspacings = params.unit_cell.d(hkl_list.indices())
#      for hkl, d in sorted(zip(hkl_list.indices(), dspacings), key=lambda x:x[1]):
#        print('{:.3f}: {}'.format(d, hkl))
      dspacings_inv = 1/dspacings
      pplot_min = -.05*max(yvalues)
      for d in dspacings_inv:
        plt.plot((d,d),(pplot_min,0), 'r-', linewidth=1)

    if params.output.plot_file:
      plt.savefig(params.output.plot_file)

    if params.plot.interactive and params.output.peak_file:
      backend_list = ["TkAgg","QtAgg"]
      assert (plt.get_backend() in backend_list), """Matplotlib backend not compatible with interactive peak picking.
You can set the MPLBACKEND environment varibale to change this.
Currently supported options: %s""" %backend_list
      #If a peak list output file is specified, do interactive peak picking:
      with open(params.output.peak_file, 'w') as f:
        vertical_line = ax.axvline(color='r', lw=0.8, ls='--', x=xvalues[1])
        vertical_line.set_visible(False)
        def onmove(event):
          if fig.canvas.toolbar.mode: return
          x = event.xdata
          vertical_line.set_xdata(x)
          if plt.getp(vertical_line, 'visible'):
            ax.figure.canvas.draw()
        def onclick(event):
          if fig.canvas.toolbar.mode: return
          self.d1 = 1/event.xdata
          vertical_line.set_visible(True)
        def onrelease(event):
          if fig.canvas.toolbar.mode: return
          self.d2 = 1/event.xdata
          vertical_line.set_visible(False)
          left = max(self.d1, self.d2)
          right = min(self.d1, self.d2)
          if left==right:
            peak = left
          else:
            matching_dvals = self.dvals[
                np.logical_and(self.dvals<left, self.dvals>right)
            ]
            peak = np.median(matching_dvals)
          ax.figure.canvas.draw()
          print('Median=%f, writing to %s.' % (peak, params.output.peak_file))
          f.write(str(peak)+"\n")

        mmv = fig.canvas.mpl_connect('motion_notify_event', onmove)
        cid = fig.canvas.mpl_connect('button_press_event', onclick)
        ciu = fig.canvas.mpl_connect('button_release_event', onrelease)

        plt.show()

    elif params.plot.interactive:
      import os
      plt.title(os.getcwd())
      plt.show()


class Center_scan:
  def __init__(self, experiments, reflections, params):
    self.params = params

    self.reflections = reflections
    self.experiments = experiments
    assert len(self.experiments.detectors())==1

    self.net_origin_shift = np.array([0.,0.,0.])
    self.centroid_px_mm_done = False
    self.px_size = self.experiments.detectors()[0][0].get_pixel_size()
    self.target_refl_count = 0
    self.prune_refls()


  def prune_refls(self, margin=0.02):
    self.refls_pruned = self.reflections
    self.update_dvals()
    d_min_inv = 1/self.params.center_scan.d_min + margin
    d_max_inv = max(1/self.params.center_scan.d_max - margin, 0.001)
    d_min = 1/d_min_inv
    d_max = 1/d_max_inv
    sel_lt = self.reflections['d'] < d_max
    sel_gt = self.reflections['d'] > d_min
    sel = sel_lt & sel_gt
    self.refls_pruned = self.reflections.select(sel)

  def update_dvals(self):
    refls = self.refls_pruned
    if not self.centroid_px_mm_done:
      refls.centroid_px_to_mm(self.experiments)
      self.centroid_px_mm_done = True
    refls.map_centroids_to_reciprocal_space(self.experiments)
    d_star_sq = flex.pow2(refls['rlp'].norms())
    refls['d'] = uctbx.d_star_sq_as_d(d_star_sq)
    sel_lt = refls['d'] < self.params.center_scan.d_max
    sel_gt = refls['d'] > self.params.center_scan.d_min
    sel = sel_lt & sel_gt
    count = sel.count(True)
    if count > self.target_refl_count:
      self.target_refl_count = count
    self.dvals = refls.select(sel)['d']

  def width(self):
    if len(self.dvals) < 3: return 999
    _, q1, _, q3, _ = five_number_summary(self.dvals)
    iqr = q3 - q1
    sel_lt = self.dvals < q3 + 1.5*iqr
    sel_gt = self.dvals > q1 - 1.5*iqr
    sel = sel_lt & sel_gt
    if sel.count(True) < 0.8*self.target_refl_count:
      return 999
    else:
      result = self.dvals.select(sel).sample_standard_deviation()
      print(f'width {result:.5f} from {sel.count(True)} dvals')
      return result

  def search_step(self, step_px, nsteps=3, update=True):
    step_size_mm = np.array(self.px_size + (0.,)) * step_px
    assert nsteps%2 == 1, "nsteps should be odd"
    step_min = -1 * (nsteps // 2)
    step_max = nsteps//2 + 1e-6 # make the range inclusive
    step_arange = np.arange(step_min, step_max)
    steps = np.array([(x, y, 0) for x in step_arange for y in step_arange])
    steps_mm = steps * step_size_mm

    detector = self.experiments.detectors()[0]
    hierarchy = detector.hierarchy()
    fast = hierarchy.get_local_fast_axis()
    slow = hierarchy.get_local_slow_axis()
    origin = hierarchy.get_local_origin()

    results = []
    self.update_dvals()
    width_start = self.width()
    print(f'start: {width_start:.5f}')

    for step_mm in steps_mm:
      new_origin = step_mm + origin
      hierarchy.set_local_frame(fast, slow, new_origin)
      self.update_dvals()
      result = self.width()
      results.append(result)

    width_end = min(results)
    i_best = results.index(width_end)
    origin_shift = steps_mm[i_best]
    if update:
      new_origin = origin + origin_shift
      self.net_origin_shift += origin_shift
    else:
      new_origin = origin
    hierarchy.set_local_frame(fast, slow, new_origin)
    print(f'step: {origin_shift}')
    print(f'end: {width_end:.5f}')
    print(f'net shift: {self.net_origin_shift}')
    return width_start, width_end, self.net_origin_shift

def augment(expts, refls, d_min, d_max):
  """ Add pairwise 3D spot distances to the d-spacing histogram """
  lab = flex.vec3_double()
  det = expts[0].detector
  filtered = flex.reflection_table()
  for panel_id, panel in enumerate(det):
    print("Processing panel", panel_id)
    subset = refls.select(refls['panel'] == panel_id)
    mm = panel.pixel_to_millimeter(flex.vec2_double(*subset['xyzobs.px.value'].parts()[0:2]))
    lab.extend(panel.get_lab_coord(mm))
    filtered.extend(subset)
  refls = filtered

  s0 = flex.vec3_double(len(refls))
  for expt_id, expt in enumerate(expts):
    if expt_id % 500 == 0:
      print("Processing experiment", expt_id)
    sel = refls['id'] == expt_id
    s0.set_selected(sel, expt.beam.get_s0())

  s1 = lab / lab.norms() * s0.norms()
  rlp = s1 - s0

  refls['rlp'] = rlp
  refls['d'] = 1/rlp.norms()

  sel = (refls['d'] >= d_min) & (refls['d'] <= d_max)
  refls = refls.select(sel)
  print("After filtering by resolution,", len(refls), "reflections remain")

  _, x_sf = np.histogram((1/refls['d']).as_numpy_array(), bins=2000, range = (1/d_max,1/d_min))
  y = None

  for expt_id, expt in enumerate(expts):
    if expt_id % 500 == 0:
      print("Processing experiment", expt_id)
    subset = refls.select(refls['id'] == expt_id)
    if len(subset) <= 1: continue
    for i in range(len(subset)):
      diffs = 1/(subset['rlp']-flex.vec3_double(len(subset), subset['rlp'][i])).norms()
      if y is None:
        y = np.histogram((1/diffs).as_numpy_array(), bins=2000, range = (1/d_max,1/d_min))[0]
      else:
        y += np.histogram((1/diffs).as_numpy_array(), bins=2000, range = (1/d_max,1/d_min))[0]

  return x_sf[:-1], y
<|MERGE_RESOLUTION|>--- conflicted
+++ resolved
@@ -284,7 +284,6 @@
         for i in range(len(self.panelsums)):
           self.antifiltered_panelsums[i] = \
               self.antifiltered_panelsums[i] + self.current_panelsums[i]
-<<<<<<< HEAD
     if params.angle_histogram.enable:
 #      from sklearn.cluster import DBSCAN
 #      data=np.vstack((angles_12, angles_13, angles_23)).transpose()
@@ -301,9 +300,7 @@
       ax3.hist(angles_23, bins=180)
 
       plt.show()
-=======
     self.dvals = np.array(self.dvals)
->>>>>>> ba67213a
 
 
   def plot(self):
