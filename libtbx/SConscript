from __future__ import absolute_import, division, print_function

import os
import re
import subprocess
import sys

import SCons

import libtbx.load_env
import libtbx.env_config
from libtbx import easy_run
from libtbx.utils import getenv_bool, Sorry
from libtbx.str_utils import show_string
from libtbx.path import norm_join, full_command_path

class empty(object):

  def __init__(self):
    open(libtbx.env.under_build("include_paths"), "w")

  def __setattr__(self, key, value):
    self.__dict__.__setitem__(key, value)
    if (key.endswith("_common_includes")):
      include_paths = libtbx.env_config.unique_paths(paths=value)
      for path in include_paths:
        if (path.find(os.pathsep) >= 0):
          raise RuntimeError(
            'include path with embedded "%s" character: %s' % (
              os.pathsep, show_string(path)))
      print(key, os.pathsep.join(include_paths), file=open(libtbx.env.under_build("include_paths"), "a"))

  def _():
    def fget(self):
      return self.__dict__.setdefault("_cflags_base", [])
    def fset(self, value):
      self._cflags_base = value
    return locals()
  cflags_base = property(**_())

  def enable_fast_linalg(self, env):
    """ Provide a null default for the method added on env_etc
        in fast_linalg/SConscript iff module fast_linalg is configured.
    """
    pass


def set_python_include_and_libs(env_etc):
  env_etc.python_include = libtbx.env_config.python_include_path()
  if (sys.platform == "win32"):
    env_etc.libs_python = ["python" + sys.version[0] + sys.version[2]]
    env_etc.libpath_python = [sys.prefix + r"\libs"]
  else:
    env_etc.libs_python = []
    env_etc.libpath_python = []
  if (env_etc.compiler.startswith("darwin_")):
    env_etc.python_framework = "/".join(
      env_etc.python_include.split("/")[:-2] + ["Python"])

def determine_pointer_size(env_base, env_etc): # currently unused
  test_code = """\
#include <iostream>
int main()
{
  std::cout << sizeof(void*) << std::endl;
  return 0;
}
"""
  env = env_base.Clone(
    CFLAGS=env_etc.cflags_base,
    CCFLAGS=env_etc.ccflags_base,
    CXXFLAGS=env_etc.cxxflags_base)
  conf = env.Configure()
  flag, output = conf.TryRun(test_code, extension='.cpp')
  conf.Finish()
  if (not flag): return None
  return int(output)

# XXX feature duplication, see env_etc.build_options.enable_cxx11
def determine_cpp0x_flag():
  result = getenv_bool(variable_name="LIBTBX_CPP0X", default=None)
  if (result is None):
    return False
  # mrt: disabling, because it is very conspicuous, and will be turned on
  # even when I do not want it
  #  result = libtbx.env.under_dist(
  #    module_name="boost",
  #    default=None,
  #    path=".svn",
  #    test=os.path.isdir)
  return result

env_etc = empty()
env_etc.no_boost_python = ARGUMENTS.get("no_boost_python")
if (env_etc.no_boost_python is not None):
  env_etc.no_boost_python = bool(int(env_etc.no_boost_python))
else:
  env_etc.no_boost_python = \
    not libtbx.env.build_options.build_boost_python_extensions
env_etc.norm_join = norm_join
env_etc.gcc_version = None
env_etc.icc_version = None
env_etc.clang_version = None
env_etc.msvc_version = None
env_etc.gcc_is_llvm_gcc = None
env_etc.apple_gcc_builds = libtbx.group_args(gcc=None, llvm=None)
env_etc.cxx11_is_available = None
env_etc.boost_thread_support = True # Let's be optimistic!

env_etc.include_registry = libtbx.env_config.include_registry() \
  .scan_boost(flag=libtbx.env.build_options.scan_boost)

# XXX backward compatibility 2007-11-18
def disable_strict_aliasing(env): pass
env_etc.disable_strict_aliasing = disable_strict_aliasing

def patch_scons_env_for_ad_hoc_debug(env, O123_replacement=["-O0", "-g"]):
  assert not env_etc.compiler.startswith("win")
  for kw in ["CCFLAGS", "SHCCFLAGS"]:
    dbg_ccflags = []
    for f in env[kw]:
      if   (f in ["-O1", "-O2", "-O3"]):
        dbg_ccflags.extend(O123_replacement)
      elif (f not in ["-ffast-math", "-funroll-loops"]):
        dbg_ccflags.append(f)
    env.Replace(**{kw: dbg_ccflags})
env_etc.patch_scons_env_for_ad_hoc_debug = patch_scons_env_for_ad_hoc_debug

def patch_scons_env(env, key, remove=set(), replace={}):
  remaining = []
  have_changes = False
  for v in env[key]:
    if (v in remove):
      have_changes = True
    elif (v in replace):
      remaining.append(replace[v])
      have_changes = True
    else:
      remaining.append(v)
  if (have_changes):
    env.Replace(**{key: remaining})
env_etc.patch_scons_env = patch_scons_env

compiler = libtbx.env.build_options.compiler
if (sys.platform == "win32"):
  if (compiler == "default"):
    env_etc.compiler = "win32_cl"
    cl_exe = full_command_path("cl.exe")
    mingw_exe = full_command_path("gcc.exe")
    if (cl_exe is None) and mingw_exe:
      # hack to detect mingw compiler on windows
      if "mingw" in mingw_exe:
        env_etc.compiler = "win32_mingw"
        libtbx.env.build_options.static_exe = True
  else:
    env_etc.compiler = "win32_"+compiler
    compiler = None
elif (sys.platform.startswith("darwin")):
  if (compiler == "default"):
    env_etc.compiler = "darwin_c++"
  else:
    env_etc.compiler = "darwin_"+compiler
    compiler = None
elif (os.name == "posix"):
  if (compiler == "default"):
    env_etc.compiler = "unix_gcc"
  else:
    env_etc.compiler = "unix_"+compiler
    compiler = None
if (compiler not in ("default", None)):
  sys.tracebacklimit = 0
  raise RuntimeError("Compiler not supported on this platform: %s" % compiler)
supported_compilers = (
  "unix_conda",
  "darwin_conda",
  "win32_cl",
  "win32_icc",
  "win32_mingw",
  "unix_mingw", # cross-compiling works only with
                # --build-boost-python-extensions=False
  "unix_gcc",
  "unix_gcc4",
  "unix_clang",
  "unix_icc",
  "unix_icpc",
  "darwin_c++",
  "darwin_gcc",
  "darwin_gcc-4.2", # tested with the "GCC 4.2 Developer Preview 1"
                    # distributed by Apple
                    # and the GCC 4.2 shipping with XCode 3.1
  "darwin_clang", # successfull compilation of phenix + smtbx
                  # with LLVM trunk revision 111316 and all tests pass.
                  # It will hopefully be so with the soon-to-be-released
                  # LLVM 2.8 which will most likely ship with the first
                  # official release of XCode 4 (currently in Preview).
)
if (not env_etc.compiler in supported_compilers):
  sys.tracebacklimit = 0
  raise RuntimeError("Unknown platform/compiler: %s. Choices are: %s" % (
    env_etc.compiler, ", ".join(supported_compilers)))
if (env_etc.compiler == "unix_icpc"):
  # backward compatibility for CCP4
  env_etc.compiler = "unix_icc"

static_exe = libtbx.env.build_options.static_exe

def gcc_common_warn_options():
  result = [
    "-Wall",
    "-Wno-sign-compare",
    "-Wno-unknown-pragmas",
    "-Wno-parentheses"
    ]
  if (    env_etc.gcc_version is not None
      and env_etc.gcc_version >= 40000):
    result.append("-Winit-self")
    if (    env_etc.gcc_version >= 40300
        and env_etc.gcc_version < 40501):
      # http://gcc.gnu.org/bugzilla/show_bug.cgi?id=43949
      result.append("-Wno-array-bounds")

    # compiler for CentOS 5 does not support -Wno-unused-local-typedefs
    # https://gcc.gnu.org/bugzilla/show_bug.cgi?id=33255
    # flag supported only on gcc releases after September 2011
    if ( (env_etc.gcc_version == 40407) or (env_etc.gcc_version == 40504) or
         (env_etc.gcc_version >= 40602) ):
      result.append("-Wno-unused-local-typedefs")
      result.append("-Werror=vla")  # do not allow non-portable extension for dynamic array allocation
  return result

def clang_common_warn_options():
  return [ '-Wmost', '-Wno-unknown-pragmas', '-Wno-logical-op-parentheses',
           '-Wno-unused-local-typedefs' ]

def enable_more_warnings(env):
  """ Enable more warning for debug_level == 0 """
  if (env_etc._enable_more_warnings == "gcc"):
    # Here we rely on the fact that at debug_level == 0 implies the -w flag
    for flags in ["CCFLAGS", "SHCCFLAGS", "CXXFLAGS", "SHCXXFLAGS"]:
      have_change = False
      patched_flags = []
      for item in env[flags]:
        if (item == "-w"):
          patched_flags.extend(gcc_common_warn_options())
          have_change = True
        else:
          patched_flags.append(item)
      if (have_change):
        env.Replace(**{flags: patched_flags})
  elif env_etc._enable_more_warnings == "clang":
    # For clang, debug_level == 0 has no special flag
    # So search for -W flags instead
    for flags in ["CCFLAGS", "SHCCFLAGS", "CXXFLAGS", "SHCXXFLAGS"]:
      has_warnings_already = False
      for item in env[flags]:
        if item.startswith('-W'):
          has_warnings_already = True
          break
      if not has_warnings_already:
        env.Append(**{flags: clang_common_warn_options()})

def setup_clang_warning(env_etc, warning_level):
  env_etc.__dict__.setdefault("cflags_base", [])

  if warning_level == 0:
    # - pure C code is only 3rd party library we don't care cleaning up bad
    #   programming style: hence no warning
    #
    # - for our C++ code, Boost recent versions started to use C++0x features
    #   that clang warns about, so disable that. Disable array bound checking
    #   as Boost is again too tricky for clang to reason on
    env_etc.cflags_base.extend([ '-w' ])
    env_etc.ccflags_base.extend([ '-Wno-c++0x-extensions',
                                  '-Wno-array-bounds' ])
    env_etc._enable_more_warnings = "clang"
  elif warning_level == 1:
    # not sure about whether -Wmost is the best choice yet
    # time will tell
    env_etc.ccflags_base.extend([ '-Wmost' ])
  else:
    # idem
    env_etc.ccflags_base.extend([ '-Wmost', '-Werror' ])


env_etc.enable_more_warnings = enable_more_warnings
env_etc._enable_more_warnings = None

is_64bit_architecture = libtbx.env_config.is_64bit_architecture()

if (sys.platform == "win32" or
      env_etc.compiler.endswith("mingw")):  # cross-compiling for Windows
  if is_64bit_architecture:
    target_arch = 'x86_64'
  else:
    target_arch = 'x86'
  env_etc.static_libraries = 1
  env_etc.static_bpl = 0
  set_python_include_and_libs(env_etc)
  env_etc.extension_module_suffix = ".pyd"
  if (env_etc.compiler == "win32_cl"):
    if hasattr(sys, 'gettotalrefcount'): # only the debug build of Python has this function
      env_etc.extension_module_suffix = "_d.pyd" # then rename extension modules accordingly
                                                 # so that debug version of Python can load them
    cl_exe = full_command_path("cl.exe")
    if (cl_exe is None):
      raise RuntimeError("cl.exe not on PATH")
    VS_UNICODE_OUTPUT = os.environ.get('VS_UNICODE_OUTPUT')
    if VS_UNICODE_OUTPUT is not None:
      # Stop output from being redirected to IDE
      del os.environ['VS_UNICODE_OUTPUT']
    cl_info = easy_run.fully_buffered(
      command='"%s"' % cl_exe,
      join_stdout_stderr=True,
      stdout_splitlines=False).stdout_buffer
    if VS_UNICODE_OUTPUT is not None:
      # Reset VS_UNICODE_OUTPUT
      os.environ['VS_UNICODE_OUTPUT'] = VS_UNICODE_OUTPUT
    cl_ver_pat = re.compile(r'[Vv]ersion \W+ (\d+\.\d+)', re.X)
    m = cl_ver_pat.search(cl_info)
    visual_studio_version = m.group(1) if m is not None else None
    if visual_studio_version == "13.10":
      env_base = Environment(ENV=os.environ, MSVC_VERSION="7.1")
      env_etc.have_manifest_tool = False
      env_etc.msvc_version = 7
    elif visual_studio_version == "14.00":
      env_base = Environment(
        ENV=os.environ, MSVC_VERSION="8.0", TARGET_ARCH=target_arch)
      env_etc.have_manifest_tool = True
      env_etc.msvc_version = 8
    elif visual_studio_version == "15.00":
      env_base = Environment(
        ENV=os.environ, MSVC_VERSION="9.0", TARGET_ARCH=target_arch)
      env_etc.have_manifest_tool = True
      env_etc.msvc_version = 9
    elif visual_studio_version == "16.00":
      env_base = Environment(
        ENV=os.environ, MSVC_VERSION="10.0", TARGET_ARCH=target_arch)
      env_etc.have_manifest_tool = True
      env_etc.msvc_version = 10
    elif visual_studio_version == "17.00":
      env_base = Environment(
        ENV=os.environ, MSVC_VERSION="11.0", TARGET_ARCH=target_arch)
      env_etc.have_manifest_tool = True
      env_etc.msvc_version = 11
    elif visual_studio_version == "18.00":
      env_base = Environment(
        ENV=os.environ, MSVC_VERSION="12.0", TARGET_ARCH=target_arch)
      env_etc.have_manifest_tool = True
      env_etc.msvc_version = 12
    elif visual_studio_version == "19.00":
      env_base = Environment(
        ENV=os.environ, MSVC_VERSION="14.0", TARGET_ARCH=target_arch, tools=['msvc','mslink', 'mslib'])
      env_etc.have_manifest_tool = True
      env_etc.msvc_version = 14
    elif visual_studio_version.startswith("19.1"):
      env_base = Environment(
        ENV=os.environ, MSVC_VERSION="14.1", TARGET_ARCH=target_arch, tools=['msvc','mslink', 'mslib'])
      env_etc.have_manifest_tool = True
      env_etc.msvc_version = 15
    elif visual_studio_version.startswith("19.2"):
      env_base = Environment(
        ENV=os.environ, MSVC_VERSION="14.2", TARGET_ARCH=target_arch, tools=['msvc','mslink', 'mslib'])
      env_etc.have_manifest_tool = True
      env_etc.msvc_version = 16
    else:
      raise RuntimeError("""\
Unknown or unsupported cl.exe version.

Minimum version is 7.1 (Visual Studio 2003).
For newer versions, please adjust this SConscript.
""")
    print("MSVC_VERSION:", env_base["MSVC_VERSION"])
    env_base.Replace(
      SHCC="cl",
      SHCXX="cl",
      SHLINK="link",
    )
    env_etc.c_link = "link"
    env_etc.ccflags_base = [
      "/nologo",
      "/D_SECURE_SCL=0",
      "/D_CRT_SECURE_NO_DEPRECATE",
      "/DNOMINMAX",
      "/DWIN32",
      "/DDLL_EXPORTS",
      "/D_WIN32_WINNT=_WIN32_WINNT_WIN7",
      "/bigobj", # for heavy use of template libraries
      "/wd4996", # warning C4996: ... was declared deprecated
      "/wd4068", # warning C4068: unknown pragma
      "/Z7", # produce program database file containing debugging symbols.
             # Harmless for release builds
      "/Zm800"]
    # include header files from cctbx_project/msvc9.0_include for VS 2008
    if (env_base['MSVC_VERSION'] == '9.0'):
      env_etc.ccflags_base.append(
        "/I%s" % os.path.join(libtbx.env.under_dist('libtbx', '..'),
                              'msvc9.0_include'))

    if (libtbx.env.build_options.debug_symbols):
      if (not env_etc.no_boost_python):
        print("""\
libtbx.scons: Warning: compiling with /MDd:
                       Boost.Python extensions will work reliably
                       only with a debug build of Python.""")
      env_etc.ccflags_base.extend([
        "/MDd",
        "/D_DEBUG",
        "/Z7", # see above
        "/D_HAS_ITERATOR_DEBUGGING=0"])
          # speed up memory allocation and deallocation in debug mode
    else:
      env_etc.ccflags_base.append("/MD")
    env_etc.cxxflags_base = [
      "/GR",
      "/EHsc"]
    if (libtbx.env.build_options.optimization):
      opts = ["/DNDEBUG", "/O2"]
      if (    libtbx.env.build_options.msvc_arch_flag is not None
          and not is_64bit_architecture):
        opts.append("/arch:%s" %libtbx.env.build_options.msvc_arch_flag)
      # stick with /fp:precise for VS2017 and later
      if env_etc.msvc_version > 7 and env_etc.msvc_version < 15:
        opts.append("/fp:fast")
    else:
      opts = ["/Od"]
    opts.append("/DBOOST_ALL_NO_LIB")
    env_etc.ccflags_base.extend(opts)
    env_etc.shlinkflags = ["/nologo", "/incremental:no", "/dll", "/MANIFEST"]
    if hasattr(sys, 'gettotalrefcount'): # are we compiling with debug version of Python?
      env_etc.ccflags_base.extend(["/DBOOST_DEBUG_PYTHON"]) # then BoostPython must be compiled in that mode

    if (libtbx.env.build_options.debug_symbols):
      env_etc.shlinkflags.append("/DEBUG")
    env_etc.shlinkflags_bpl = list(env_etc.shlinkflags)
    env_etc.libm = []
  elif (env_etc.compiler == "win32_icc"):
    cl_exe = full_command_path("icl.exe")
    if (cl_exe is None):
      raise RuntimeError("cl.exe not on PATH")
    cl_info = easy_run.fully_buffered(
      command='"%s"' % cl_exe,
      join_stdout_stderr=True,
      stdout_splitlines=False).stdout_buffer
    if (cl_info.find("Version 13.10") >= 0):
      env_base = Environment(ENV=os.environ, MSVC_VERSION="7.1")
    elif (cl_info.find("Version 14.00") >= 0):
      env_base = Environment(ENV=os.environ, MSVC_VERSION="8.0")
    else:
      env_base = Environment(ENV=os.environ)
    print("MSVC_VERSION:", env_base["MSVC_VERSION"])
    env_etc.have_manifest_tool = os.path.isfile(
      os.path.join(os.path.dirname(cl_exe), "mt.exe"))
    env_base.Replace(
      CC="icl",
      CXX="icl",
      SHCC="icl",
      SHCXX="icl",
      SHLINK="link",
    )
    env_etc.ccflags_base = """
      /nologo
      /D_SECURE_SCL=0
      /D_CRT_SECURE_NO_DEPRECATE
      /wd4996
      /Zm800
    """.split()
    env_etc.cxxflags_base = """
      /GR
      /EHsc
      /DBOOST_ALL_NO_LIB
    """.split()
    if (libtbx.env.build_options.optimization):
      opts = [
        "/DNDEBUG", "/Ob2", "/Ox", "/Oi", "/Ot", "/GT", "/MD", "/EHsc",
        "/fp:fast"]
      if (    libtbx.env.build_options.msvc_arch_flag is not None
          and not is_64bit_architecture):
        opts.append("/arch:%s" %libtbx.env.build_options.msvc_arch_flag)
    else:
      opts = ["/Od"]
    if (libtbx.env.build_options.debug_symbols):
      raise RuntimeError("Debug build not supported.")
    env_etc.ccflags_base.extend(opts)
    env_etc.shlinkflags = "/nologo /incremental:no /dll"
    env_etc.shlinkflags_bpl = list(env_etc.shlinkflags)
    env_etc.libm = []

  elif env_etc.compiler.endswith("_mingw"):
    if env_etc.compiler.startswith('win'):
      env_base = Environment(ENV=os.environ, tools=['mingw'])
    else:
      libtbx_dist_path = libtbx.env.under_dist(module_name="libtbx", path="")
      env_base = Environment(ENV=os.environ, tools=['crossmingw'],
                                             toolpath=[libtbx_dist_path])
      assert env_base['CC'] != "gcc", \
        "Cross-compiler gcc not found. How is it prefixed? (see crossmingw.py)"
    # the options here are mostly copied from unix_gcc
    env_etc.libm = ["m"]
    env_etc.static_libraries = 1
    env_etc.static_bpl = 0
    env_etc.gcc_version = libtbx.env_config.get_gcc_version(
                                                 command_name=env_base['CC'])
    env_etc.shlibsuffix = env_base['SHLIBSUFFIX']
    env_etc.c_link = env_base['CC']
    env_etc.ccflags_base = [
      "-fPIC",
      "-fno-strict-aliasing",
      "-DMS_WIN64"]
    env_etc.cxxflags_base = ["-DMS_WIN64"]
    # XXX feature duplication, see env.build_options.enable_cxx11
    if (env_etc.gcc_version >= 40400 and determine_cpp0x_flag()):
      env_etc.cxxflags_base.append("-std=c++0x")
      env_etc.cxx11_is_available = True
    if (libtbx.env.build_options.warning_level == 0):
      warn_options = ["-w"]
      env_etc._enable_more_warnings = "gcc"
    elif (libtbx.env.build_options.warning_level == 1):
      warn_options = gcc_common_warn_options()
    else:
      warn_options = gcc_common_warn_options() + ["-Werror"]
    env_etc.ccflags_base.extend(warn_options)
    if (libtbx.env.build_options.optimization):
      opts = ["-DNDEBUG", "-O3", "-ffast-math"]
      if (env_etc.gcc_version >= 40100 and is_64bit_architecture):
        opts.insert(2, "-funroll-loops")
    else:
      opts = ["-O0", "-fno-inline"]
    if (libtbx.env.build_options.mode == "profile"):
      opts.insert(0, "-pg")
      opts.insert(1, "-ggdb")
    elif (libtbx.env.build_options.debug_symbols):
      opts.insert(0, "-g")
    opts.append("-DBOOST_ALL_NO_LIB")
    env_etc.ccflags_base.extend(opts)
    if (static_exe):
      env_base.Prepend(LINKFLAGS=["-static"])
      static_exe = None
      lkfl = []
    elif libtbx.env.build_options.debug_symbols:
      lkfl = ["-rdynamic"]
    else:
      lkfl = ["-s"]
    env_etc.shlinkflags = ["-shared"]
    if (libtbx.env.build_options.mode == "profile"):
      env_base.Prepend(LINKFLAGS=["-pg"])
      env_etc.shlinkflags.append("-pg")
    env_base.Append(LINKFLAGS=lkfl)
    env_etc.shlinkflags.extend(lkfl)
    env_etc.shlinkflags_bpl = list(env_etc.shlinkflags)
    env_etc.mac_os_use_dsymutil = False

  else:
    sys.tracebacklimit = 0
    raise RuntimeError("Unknown compiler choice: %s" % env_etc.compiler)
else:
  env_etc.mac_cpu = None
  env_etc.mac_cpu_is_g4 = None
  env_etc.mac_os_version = None
  env_etc.mac_os_use_dsymutil = False
  if (sys.platform.startswith("darwin")):
    env_etc.mac_cpu = easy_run.fully_buffered(
      command="/usr/bin/uname -p") \
      .raise_if_errors() \
      .stdout_lines[0].strip()
    def mac_cpu_is_g4():
      if (env_etc.mac_cpu != "powerpc"): return False
      lines = easy_run.fully_buffered(
        command="/usr/sbin/system_profiler SPHardwareDataType") \
        .raise_if_errors() \
        .stdout_lines
      for line in lines:
        line = line.strip()
        if (   line.startswith("Machine Name: ")
            or line.startswith("Machine Model: ")
            or line.startswith("CPU Type: ")):
          if (line.find(" G4 ") > 0 or line.endswith(" G4")):
            return True
          break
      return False
    env_etc.mac_cpu_is_g4 = mac_cpu_is_g4()
    env_etc.mac_os_version = ".".join(easy_run.fully_buffered(
      command="/usr/bin/sw_vers -productVersion")
      .raise_if_errors()
      .stdout_lines[0].strip().split(".")[:2])
    if (env_etc.mac_os_version == "10.3"):
      os.environ["MACOSX_DEPLOYMENT_TARGET"] = env_etc.mac_os_version
    elif (env_etc.mac_os_version == "10.4"):
      pass
    elif (libtbx.env.build_options.debug_symbols):
      env_etc.mac_os_use_dsymutil = True
  env_base = Environment(
    ENV=os.environ,
    tools=['cc','g++','gnulink','ar'])
  set_python_include_and_libs(env_etc)
  if (sys.platform.startswith("darwin")):
    env_etc.shlibsuffix = ".dylib"
    env_etc.extension_module_suffix = ".so"
    env_base.Append(LIBSUFFIXES=[".dylib"])
  else:
    env_etc.shlibsuffix = ".so"
    env_etc.extension_module_suffix = ".so"
  env_etc.libm = []
  env_etc.libm.append("m")

  if (env_etc.compiler in ["unix_gcc", "unix_gcc4"]):
    env_etc.static_libraries = 0
    env_etc.static_bpl = 0
    cc = env_etc.compiler.replace("unix_", "")
    cxx = cc.replace("gcc", "g++")
    env_etc.gcc_version = libtbx.env_config.get_gcc_version(command_name=cc)
    env_base.Replace(
      CC=cc,
      SHCC=cc,
      CXX=cxx,
      LINK=cxx,
      SHCXX=cxx,
      SHLINK=cxx,
      SHLIBSUFFIX=env_etc.shlibsuffix,
    )
    env_etc.c_link = cc
    env_etc.ccflags_base = [
      "-fPIC",
      "-fno-strict-aliasing"]
    env_etc.cxxflags_base = []
    # XXX feature duplication, see env.build_options.enable_cxx11
    if (env_etc.gcc_version >= 40400 and determine_cpp0x_flag()):
      env_etc.cxxflags_base.append("-std=c++0x")
      env_etc.cxx11_is_available = True
    if (libtbx.env.build_options.warning_level == 0):
      warn_options = ["-w"]
      env_etc._enable_more_warnings = "gcc"
    elif (libtbx.env.build_options.warning_level == 1):
      warn_options = gcc_common_warn_options()
    else:
      warn_options = gcc_common_warn_options() + ["-Werror"]
    env_etc.ccflags_base.extend(warn_options)
    if (libtbx.env.build_options.optimization):
      opts = ["-DNDEBUG", "-O3", "-ffast-math"]
      if (env_etc.gcc_version >= 40100 and is_64bit_architecture):
        opts.insert(2, "-funroll-loops")
    else:
      opts = ["-O0", "-fno-inline"]
    if (libtbx.env.build_options.mode == "profile"):
      opts.insert(0, "-pg")
      opts.insert(1, "-ggdb")
    elif (libtbx.env.build_options.debug_symbols):
      opts.insert(0, "-g")
    opts.append("-DBOOST_ALL_NO_LIB")
    env_etc.ccflags_base.extend(opts)
    if (static_exe):
      env_base.Prepend(LINKFLAGS=["-static"])
      static_exe = None
      lkfl = []

    elif libtbx.env.build_options.debug_symbols:
      lkfl = ["-rdynamic"]

    else:
      lkfl = ["-s"]
    env_etc.shlinkflags = ["-shared"]
    if (libtbx.env.build_options.mode == "profile"):
      env_base.Prepend(LINKFLAGS=["-pg"])
      env_etc.shlinkflags.append("-pg")
    env_base.Append(LINKFLAGS=lkfl)
    env_etc.shlinkflags.extend(lkfl)
    env_etc.shlinkflags_bpl = list(env_etc.shlinkflags)
  elif (env_etc.compiler == "unix_clang"):
    env_etc.static_libraries = 0
    env_etc.static_bpl = 0
    cc = "clang"
    cxx = "clang++"
    env_base.Replace(
      CC=cc,
      SHCC=cc,
      CXX=cxx,
      LINK=cxx,
      SHCXX=cxx,
      SHLINK=cxx,
      SHLIBSUFFIX=env_etc.shlibsuffix)

    conf = env_base.Configure()
    test_code = """
#include <iostream>
int main() {
  std::cout << __clang_major__ << ","
            << __clang_minor__ << ","
            << __clang_patchlevel__ << ",";
  return 0;
}
"""
    flag, output = conf.TryRun(test_code, extension='.cpp')
    conf.Finish()
    assert flag, "I have been asked to use the compiler clang but it is not working!"
    env_etc.clang_version = ()
    for x in output.split(','):
      if not x: x = None
      env_etc.clang_version += (x,)

    env_etc.c_link = cc
    env_etc.ccflags_base = [
      "-fPIC",
      "-fno-strict-aliasing"]
    env_etc.cxxflags_base = []
    setup_clang_warning(env_etc, libtbx.env.build_options.warning_level)
    if (libtbx.env.build_options.optimization):
      opts = [
        "-DNDEBUG",
        "-O3",
        ]
      # Detect clang problem with -ffast-math
      # (undefined macro __extern_always_inline)
      clone = env_base.Clone(
        CCFLAGS = env_etc.ccflags_base + [ "-ffast-math" ]
        )
      conf = clone.Configure()
      flag = conf.TryCompile( "#include <math.h>", extension='.cpp')
      conf.Finish()
      if flag:
        opts.append( "-ffast-math" )
    else:
      opts = ["-O0", "-fno-inline"]
    if (libtbx.env.build_options.debug_symbols):
      opts.insert(0, "-g")
    opts.append("-DBOOST_ALL_NO_LIB")
    env_etc.ccflags_base.extend(opts)
    if (static_exe):
      env_base.Prepend(LINKFLAGS=["-static"])
      static_exe = None
    env_etc.shlinkflags = ["-shared"]
    env_etc.shlinkflags_bpl = list(env_etc.shlinkflags)
  elif (env_etc.compiler == "unix_icc"):
    env_etc.static_libraries = 0
    env_etc.static_bpl = 0
    env_etc.icc_version = libtbx.env_config.get_gcc_version(command_name="icc")
    env_base.Replace(
      CC="icc",
      SHCC="icc",
      CXX="icpc",
      LINK="icpc",
      SHCXX="icpc",
      SHLINK="icpc",
    )
    env_etc.c_link = "icc"
    # Specific warnings disabled and why:
    # 161: unrecognized #pragma
    # 167: argument of type "type" is incompatible with parameter of type "type"
    #      Turned off in 2edd0; "incompatible char pointers, triggered by ccp4 code"
    env_etc.ccflags_base = [
      "-fPIC", "-fno-strict-aliasing", "-wd161,167"]
    env_etc.cxxflags_base = ["-Wno-deprecated"]
    # XXX feature duplication, see env.build_options.enable_cxx11
    if (env_etc.icc_version >= 100000 and determine_cpp0x_flag()):
      env_etc.cxxflags_base.append("-std=c++0x")
      env_etc.cxx11_is_available = True
    if (libtbx.env.build_options.optimization):
      opts = ["-DNDEBUG", "-O2"]
    else:
      opts = ["-O0"]
    if (libtbx.env.build_options.debug_symbols):
      opts.insert(0, "-g")
    opts.append("-DBOOST_ALL_NO_LIB")
    env_etc.ccflags_base.extend(opts)
    env_etc.shlinkflags = ["-shared"]
    env_etc.shlinkflags_bpl = list(env_etc.shlinkflags)
    if (static_exe):
      env_base.Prepend(LINKFLAGS=["-Bstatic"])
      static_exe = None
  elif (env_etc.compiler == 'unix_conda' or env_etc.compiler == 'darwin_conda'):
    # get conda compilers from environment
    cc = os.environ.get('CC', '')
    cxx = os.environ.get('CXX', '')
    if sys.platform.startswith("darwin"):
      cc = os.environ.get('CLANG', '')
      cxx = os.environ.get('CLANGXX', '')
    if not os.path.isfile(cc) or not os.path.isfile(cxx):
      raise RuntimeError('conda compilers are not installed.')

    # use environment flags
    if libtbx.env.build_options.use_environment_flags:
      env_etc.ccflags_base = []
      env_etc.cxxflags_base = []
      libtbx.env.build_options.use_environment_flags = True
      env_etc.shlinkflags = ['-shared']
      env_etc.shlinkflags_bpl = env_etc.shlinkflags
      if sys.platform.startswith('darwin'):
        env_etc.shlinkflags_bpl += ['-undefined', 'dynamic_lookup']
      libtbx.env.build_options.env_cxxflags = \
        libtbx.env.build_options.env_cxxflags.replace('c++14', 'c++11').replace('c++17', 'c++11')
      libtbx.env.build_options.env_cppflags = \
        libtbx.env.build_options.env_cppflags.replace('c++14', 'c++11').replace('c++17', 'c++11')
      env_etc.static_libraries = 0
    else:
      env_etc.ccflags_base = ["-fPIC", "-fno-strict-aliasing"] + \
        gcc_common_warn_options() + \
        ["-DNDEBUG", "-O3", "-funroll-loops"] + \
        ["-DBOOST_ALL_NO_LIB"]
      if env_etc.compiler != 'darwin_conda':
        env_etc.ccflags_base.append("-ffast-math")
        # -ffast-math changes scitbx/lbfgs/tst_lbfgs_fem.py behavior in Xcode 11.4
        # minimization steps may be different than fortran standard
      env_etc.cxxflags_base = []
      env_etc.shlinkflags = ['-shared']
      env_etc.shlinkflags_bpl = env_etc.shlinkflags
      env_etc.static_libraries = 0
      if sys.platform == 'darwin':
        env_etc.static_libraries = 1
        env_etc.shlinkflags_bpl += ['-undefined', 'dynamic_lookup']
        min_macos = 10.9
        base_macos_flags = ['-stdlib=libc++',
                            '-mmacosx-version-min=%s' % min_macos]
        env_etc.ccflags_base.extend(base_macos_flags)
        env_etc.cxxflags_base.extend(base_macos_flags)
        env_etc.shlinkflags.extend(base_macos_flags)
        env_etc.shlinkflags_bpl.extend(base_macos_flags)
    env_etc.static_bpl = 0
    env_etc.c_link = cc
    env_etc.gcc_version = libtbx.env_config.get_gcc_version(command_name=cc)
    env_etc.cxx11_is_available = True

    env_base.Replace(
      CC=cc,
      SHCC=cc,
      CXX=cxx,
      LINK=cxx,
      SHCXX=cxx,
      SHLINK=cxx,
      SHLIBSUFFIX=env_etc.shlibsuffix,
    )
  elif env_etc.compiler.startswith("darwin"):
    cc  = env_etc.compiler.replace('darwin_','')
    if cc == "c++": cc = "cc"
    if cc == "gcc-4.2": cxx = "g++-4.2"
    elif cc == "cc": cxx = "c++"
    elif cc == "gcc": cxx = "g++"
    else: cxx = "%s++" % cc
    # darwin_c++ pretty much means Apple Compilers,
    # which we know are in /usr/bin
    # this is to survive the installation of e.g. gcc 4.7
    # that may install a soft link named c++ that shadows
    # Apple Compiler
    if env_etc.compiler == 'darwin_c++':
      cc, cxx = ["/usr/bin/" + p for p in (cc, cxx)]
    env_base.Replace(
      CC=cc,
      SHCC=cc,
      CXX=cxx,
      LINK=cxx,
      SHCXX=cxx,
      SHLINK=cxx,
      SHLIBSUFFIX=env_etc.shlibsuffix,
    )
    conf = env_base.Configure()
    test_code = [
      """#include <iostream>    """,
      """int main() {           """,
      """  std::cout << "{";    """,
    ]
    for macro in ("llvm",
                  "clang",
                  "clang_major", "clang_minor", "clang_patchlevel",
                  "GNUC", "GNUC_MINOR", "GNUC_PATCHLEVEL"
                  ):
      test_code.append("""  #ifndef __%s__\n  #define __%s__ ""\n  #endif """ % \
          ((macro,)*2))
      test_code.append("""  std::cout << "\\"%s\\":" << __%s__ << ", "; """
                       % ((macro,)*2))
    for macro in ("clang_version", "VERSION",):
      test_code.append("""  #ifndef __%s__\n  #define __%s__ ""\n  #endif """ %  \
          ((macro,)*2))
      test_code.append("""  std::cout << "\\"%s\\": \\"" << __%s__ << "\\", "; """
                       % ((macro,)*2))
    test_code.extend([
      """  std::cout << "}"; """,
      """  return 0;         """,
      """}                   """])
    flag, output = conf.TryRun("\n".join(test_code), extension='.cpp')
    conf.Finish()
    assert flag
    output = output.replace(":,", ":None,")
    macro = eval(output)
    if macro['clang'] is not None:
      env_etc.clang_version = (
        macro['clang_major'], macro['clang_minor'], macro['clang_patchlevel'])
    else:
      ### XXX inconsistency: on linux gcc_version is an int, not a tuple
      env_etc.gcc_version = (macro['GNUC'], macro['GNUC_MINOR'], macro['GNUC_PATCHLEVEL'])
      m = re.search(r"Apple Inc. build (\d+)\)", macro['VERSION'])
      if m: env_etc.apple_gcc_builds.gcc = int(m.group(1))
      if macro['llvm']:
        env_etc.gcc_is_llvm_gcc = True
        m = re.search(r"LLVM build ([\d.]+)\)", macro['VERSION'])
        if m: env_etc.apple_gcc_builds.llvm = int(m.group(1).split(".")[0])
      else:
        env_etc.gcc_is_llvm_gcc = False

    print("On MacOS, using ", end=' ')
    if env_etc.clang_version:
      if env_etc.clang_version[2] is not None:
        print("clang %i.%i.%i" % env_etc.clang_version)
      else:
        print("clang %i.%i" % env_etc.clang_version[:2])
    elif env_etc.gcc_version:
      print("gcc %i.%i.%i" % env_etc.gcc_version, end=' ')
      if env_etc.gcc_is_llvm_gcc:
        print("which is llvm-gcc", end=' ')
        if env_etc.apple_gcc_builds.llvm is not None:
          print(", LLVM build %i" % env_etc.apple_gcc_builds.llvm, end=' ')
    xcode_version = None
    try:
      # Print out the version of XCode (but only if we could check the version)
      xcode_version = subprocess.check_output(('xcodebuild', '-version'),
                                               stderr=subprocess.STDOUT)
      if hasattr(xcode_version, "decode"):
        xcode_version = xcode_version.decode()
      print(xcode_version)
      # store just the version of Xcode (e.g. 11.4 becomes [11, 4])
      try:
        xcode_version = [int(i) for i in xcode_version.split()[1].split('.')]
      except Exception:
        pass
    except subprocess.CalledProcessError:
      print("Not using Xcode")
    print()

    env_etc.static_libraries = 1
    env_etc.static_bpl = 0

    min_macos = 10.9
    base_macos_flags = ['-stdlib=libc++', '-mmacosx-version-min=%s' % min_macos]

    link_flags = ["-w"] # suppress "source/lib does not exist" warning
    link_flags.extend(base_macos_flags)
    if libtbx.env.build_options.force_32bit:
      if (env_etc.gcc_version and env_etc.gcc_version >= 40201) or env_etc.clang_version:
        link_flags.extend(["-arch", "i386"])
    env_base.Replace(LINKFLAGS=link_flags)
    env_etc.c_link = "cc"
    env_etc.ccflags_base = [
      "-fPIC",
      "-fno-strict-aliasing"]
    env_etc.ccflags_base.extend(base_macos_flags)
    if env_etc.clang_version:
      setup_clang_warning(env_etc, libtbx.env.build_options.warning_level)
    else:
      if (libtbx.env.build_options.warning_level == 0):
        warn_options = ["-w"]
        env_etc._enable_more_warnings = "gcc"
      elif (libtbx.env.build_options.warning_level == 1):
        warn_options = gcc_common_warn_options()
      else:
        warn_options = gcc_common_warn_options() + ["-Werror"]
      env_etc.ccflags_base.extend(warn_options)
    if cxx == "c++" and env_etc.clang_version is None:
      env_etc.ccflags_base.extend(["-no-cpp-precomp"])
      if (env_etc.gcc_version < 40201):
        env_etc.ccflags_base.append("-Wno-long-double")

    env_etc.cxxflags_base = base_macos_flags

    if env_etc.clang_version is None and env_etc.gcc_version < 40000:
      env_etc.cxxflags_base.append("-fcoalesce-templates")
    env_etc.cxxflags_base.append("-DBOOST_ALL_NO_LIB")
    if (libtbx.env.build_options.optimization):
      opts = ["-DNDEBUG", "-O3"]
      # -ffast-math changes scitbx/lbfgs/tst_lbfgs_fem.py behavior in Xcode 11.4
      # minimization steps may be different than fortran standard
      if xcode_version is not None and xcode_version < [11, 4]:
        opts.append("-ffast-math")
      if (cxx == "c++" and env_etc.gcc_version
            and env_etc.gcc_version == 40000):
        opts[1] = "-O2" # Apple's optimizer is broken
      elif (cxx == "c++" and env_etc.gcc_version
              and env_etc.gcc_version == 40201
                and libtbx.env.build_options.force_32bit):
        opts[1] = "-O1" # Apple's optimizer is even more broken
      elif (libtbx.env.build_options.max_optimized):
        if env_etc.clang_version is None: opts[1] = "-fast"
        if (env_etc.mac_cpu_is_g4):
          opts.insert(1, "-mcpu=G4")
    else:
      opts = ["-O0", "-fno-inline"]
    if (libtbx.env.build_options.debug_symbols):
      opts.insert(0, "-g")
      if env_etc.compiler == "darwin_gcc-4.2":
        # The gcc 4.2 shipped by Apple with all versions of XCode
        # on Leopard is plagued by bug 27574:
        # http://gcc.gnu.org/bugzilla/show_bug.cgi?id=27574
        # Workaround till Apple applies the patch that has already landed
        # on GCC 4.2 branch: use the old stabs debugging info format instead
        # of the new now native dwarf.
        # Beware: valgrind does not support stabs on Darwin: just use
        # gcc 4.0.1 for code to be tested by valgrind
        if env_etc.apple_gcc_builds.gcc < 5646:
          # fixed on 10.6 (Snow Leopard) whose Dev Tools start with that build
          opts.insert(0, "-gstabs+")
    env_etc.shlinkflags = base_macos_flags
    env_etc.shlinkflags_bpl = [
      "-w", # suppress "source/lib does not exist" warning
      "-bundle", "-undefined", "dynamic_lookup"]
    env_etc.shlinkflags_bpl.extend(base_macos_flags)
    if libtbx.env.build_options.force_32bit:
      if (env_etc.gcc_version and env_etc.gcc_version >= 40201) or env_etc.clang_version:
        env_etc.ccflags_base.extend(["-arch", "i386"])
        env_etc.cxxflags_base.extend(["-arch", "i386"])
        env_etc.shlinkflags.extend(["-arch", "i386"])
        env_etc.shlinkflags_bpl.extend(["-arch", "i386"])
    env_etc.ccflags_base.extend(opts)
    if (static_exe):
      # no action required
      static_exe = None
  else:
    sys.tracebacklimit = 0
    raise RuntimeError("Unknown compiler choice: %s" % env_etc.compiler)

# user options for any compiler from the environment variables
# at the time of configure
if( libtbx.env.build_options.use_environment_flags ):
  opts = libtbx.env.build_options
  print("libtbx.scons: using flags from initial environment: ")
  print("              CXXFLAGS = ", opts.env_cxxflags)
  print("              CFLAGS = ", opts.env_cflags)
  print("              CPPFLAGS = ", opts.env_cppflags)
  print("              LDFLAGS = ", opts.env_ldflags)
  flg = opts.env_cxxflags.split(" ")
  if( hasattr(env_etc, "cxxflags_base") ):
    env_etc.cxxflags_base.extend(flg)
  else:
    env_etc.cxxflags_base = flg
  flg = opts.env_cflags.split(" ")
  if( hasattr(env_etc, "ccflags_base") ):
    env_etc.ccflags_base.extend(flg)
  else:
    env_etc.ccflags_base = flg
  flg = opts.env_cppflags.split(" ")
  env_etc.ccflags_base.extend(flg)
  flg = opts.env_ldflags.split(" ")
  if( hasattr(env_etc, "shlinkflags") ):
    env_etc.shlinkflags.extend(flg)
  else:
    env_etc.shlinkflags = flg
  env_base.Append(LINKFLAGS=flg)
  env_base.Append(SHLINKFLAGS=flg)

# conda header and library paths
if (libtbx.env.build_options.use_conda):
  env_etc.conda_prefix = libtbx.env_config.get_conda_prefix()
  env_etc.conda_cpppath = [os.path.join(env_etc.conda_prefix, 'include')]
  env_etc.conda_libpath = [os.path.join(env_etc.conda_prefix, 'lib')]
  if (sys.platform == 'win32'):
    env_etc.conda_cpppath.append(
      os.path.join(env_etc.conda_prefix, 'Library', 'include'))
    env_etc.conda_libpath.extend([os.path.join(env_etc.conda_prefix, 'libs'),
                                  os.path.join(env_etc.conda_prefix, 'Library', 'lib'),
                                  os.path.join(env_etc.conda_prefix, 'Library', 'bin')])
  if (sys.platform == 'darwin'):
    env_etc.conda_shlinkflags = ['-headerpad_max_install_names']
    env_etc.conda_rpath = [
      os.path.join(env_etc.conda_prefix, 'lib'),
      os.path.join(abs(libtbx.env.build_path), 'lib')
    ]
    env_base.Append(SHLINKFLAGS=env_etc.conda_shlinkflags)
  env_base.Prepend(CPPPATH=env_etc.conda_cpppath)
  env_base.Append(LIBPATH=env_etc.conda_libpath)

# local build header and library paths
local_env = libtbx.env_config.get_local_env()
if local_env is not None:
  cpppath = [abs(p) for p in local_env.repository_paths]
  for module in local_env.module_list:
    for name in module.names_active():
      new_path = local_env.under_build(os.path.join(name, 'include'))
      if os.path.isdir(new_path):
        cpppath.append(new_path)
  if len(cpppath) > 0:
    env_base.Append(CPPPATH=cpppath)
  env_base.Append(LIBPATH=[os.path.join(abs(local_env.build_path), 'lib')])

# C++11 flags for any compiler
# XXX feautre duplication, see determine_cpp0x_flag
if libtbx.env.build_options.enable_cxx11:
  def ver(tuple3):
    if tuple3 is None:
      return 0
    if type(tuple3) is not tuple:
      return tuple3
    t = tuple3[0]*100*100 + tuple3[1]*100
    if( len(tuple3)>2 ):
      t = t + tuple3[2]
    return t
  if env_etc.compiler=='darwin_c++' and ver(env_etc.clang_version)>=ver((4,1)):
    # version numbers are inconsisternt between Apple clang and original clang
    cxx11_flags = ["-std=c++11", "-stdlib=libc++",
                   "-mmacosx-version-min=%s" % min_macos]
  elif ver(env_etc.clang_version)>=ver((3,1)):
    cxx11_flags = ["-std=c++11", "-stdlib=libc++",
                   "-mmacosx-version-min=%s" % min_macos]
  elif ver(env_etc.gcc_version) >= ver((4,7)):
    cxx11_flags = ["-std=c++11"]
  elif ver(env_etc.gcc_version) >= ver((4,4)):
    cxx11_flags = ["-std=c++0x"]
  elif ver(env_etc.icc_version) >= ver((13,0)):
    # intel compiler on Mac needs C++11 enabled gcc "-gxx-name=g++-mp-4.7"
    # boost <=1.53 might need: "-D__GXX_EXPERIMENTAL_CPP0X__"
    cxx11_flags = ["-std=c++11"]
  elif ver(env_etc.icc_version) >= ver((10,0)):
    cxx11_flags = ["-std=c++0x"]
  elif env_etc.msvc_version and  env_etc.msvc_version >= 11 :
    cxx11_flags = [] # no options are needed
  else:
    raise RuntimeError("Unknown C++11 flag for compiler: %s" % env_etc.compiler)
  env_etc.cxx11_is_available = True
  env_etc.cxxflags_base.extend(cxx11_flags)
  env_base.Append(CXXFLAGS=cxx11_flags)
  env_base.Append(LINKFLAGS=cxx11_flags)
  env_etc.shlinkflags.extend(cxx11_flags)
  env_etc.shlinkflags_bpl.extend(cxx11_flags)
if env_etc.cxx11_is_available:
  test_code  = "#include <iostream>\n"
  test_code += "#include <vector>\n"
  test_code += "#include <array>\n"
  test_code += "#include <utility>\n"
  test_code += "std::vector<int> func(std::vector<int> && in) "
  test_code += "{std::vector<int> r = std::move(in); return r;}\n"
  test_code += "int main() {std::vector<int> x(9); for(auto & i : x) "
  test_code += "{i=7; std::cout << i << std::endl;}\n"
  test_code += " x = func(std::vector<int>(2)); return 0;}\n"
  conf = env_base.Configure()
  flag, output = conf.TryRun(test_code, extension='.cpp')
  conf.Finish()
  if not flag:
    env_etc.cxx11_is_available = False
    if libtbx.env.build_options.enable_cxx11:
      raise RuntimeError("C++11 is not available, see config.log")

""" ************************ Custom Builders and Emitters **************************** """


""" ****************** Change _CPPINCFLAGS ***********************************************
For each absolute path <path> in CPPPATH, we want -I<path> and only that.
By default, when <path> is inside the build directory, e.g. /path/to/cctbx_build/foo/bar,
SCons will add -Ifoo/bar and then -I<repository>/foo/bar for each <repository> declared
with Repository(...). This behaviour is welcome when <path> has the form #foo/bar but not
when <path> is an absolute path.
************************************************************************************** """

def _absolute_path_concat(prefix, list, suffix, env, f=lambda x: x, target=None,
    source=None):
  """ This is parrotted from _concat as defined in scons/src/engine/SCons/Defaults.py
  This does not handle the case when prefix has a trailing white space or suffix has a
  leading white space as SCons does with _concat.
  """
  if not list: return list
  new_list = []
  relatives = []
  for p in list:
    if os.path.isabs(p): new_list.append(p)
    else: relatives.append(p)
  from_relatives = f(SCons.PathList.PathList(relatives).subst_path(env, target, source))
  if from_relatives is not None: new_list.extend([ str(p) for p in from_relatives ])
  prefix = str(env.subst(prefix, SCons.Subst.SUBST_RAW))
  suffix = str(env.subst(suffix, SCons.Subst.SUBST_RAW))
  result = [ "%s%s%s" % (prefix, p, suffix) for p in new_list ]
  return result

env_base['_absolute_path_concat'] = _absolute_path_concat

env_base['_CPPINCFLAGS'] = \
  '$( ${_absolute_path_concat(INCPREFIX, CPPPATH, INCSUFFIX, __env__, RDirs)} $)'

""" ********************************************************************************** """

if ARGUMENTS.get('TERSE') == '1':
  compiling_message = "Compiling $TARGET"
  linking_message   = "Linking $TARGET"
  env_base['CCCOMSTR']     = compiling_message
  env_base['CXXCOMSTR']    = compiling_message
  env_base['LINKCOMSTR']   = linking_message
  env_base['SHCCCOMSTR']   = compiling_message
  env_base['SHCXXCOMSTR']  = compiling_message
  env_base['SHLINKCOMSTR'] = linking_message
  env_base['ARCOMSTR']     = "Archiving $TARGET"

env_base.Replace(LIBPATH=["#lib"])
env_base.Replace(SHOBJSUFFIX=env_base["OBJSUFFIX"])

# XXX backward compatibility 2009-08-21
# future: remove ccflags_base, cxxflags_base from env_etc
def env_base_sync_with_env_etc():
  env_base.Replace(
    CFLAGS=env_etc.cflags_base,
    CCFLAGS=env_etc.ccflags_base,
    CXXFLAGS=env_etc.cxxflags_base,
    SHCFLAGS=env_etc.cflags_base,
    SHCCFLAGS=env_etc.ccflags_base,
    SHCXXFLAGS=env_etc.cxxflags_base)
env_base_sync_with_env_etc()

if (static_exe):
  sys.tracebacklimit = 0
  raise RuntimeError("Static executables not supported on this platforms.")

if (env_etc.static_libraries == 0
    and libtbx.env.build_options.static_libraries):
  env_etc.static_libraries = 1
env_etc.static_exe = libtbx.env.build_options.static_exe

env_etc.libtbx_build = libtbx.env.build_path

env_etc.base_include = libtbx.env.under_base("include")
env_etc.base_lib = libtbx.env.under_base("lib")

env_etc.libtbx_include = libtbx.env.under_build("include")
env_etc.libtbx_lib = abs(libtbx.env.lib_path)

def enable_openmp_if_possible():
  test_code = r"""%s
#include <iostream>
#include <iomanip>
int main() {
  double e, pi;
  const int N=100000;
  #pragma omp parallel sections shared(e, pi)
  {
    #pragma omp section
    {
      e = 1;
      double a = 1;
      for(int i=1; i<N; ++i) {
        a /= i;
        e += a;
      }
    }
    #pragma omp section
    {
      pi = 0;
      double a=1, b=3;
      for(int i=1; i<2*N; ++i) {
        pi += 1/a - 1/b;
        a += 4;
        b += 4;
      }
      pi *= 4;
    }
  }
  std::cout << std::setprecision(6) << "e=" << e << ", pi=" << pi << "\n";
}
""" % ['', '#include <omp.h>'][int(sys.platform == 'win32')]
  #
  env_etc.have_openmp = False
  if (env_etc.compiler == "win32_cl" and env_base["MSVC_VERSION"] == "7.1"):
    print("libtbx.scons: OpenMP is not available.")
    return
  if env_etc.compiler == "darwin_clang":
    print("libtbx.scons: OpenMP is not supported by clang yet.")
    return
  if env_etc.compiler == "darwin_gcc-4.2" :
    print("libtbx.scons: OpenMP implementation broken.")
    return
  if (not libtbx.env.build_options.enable_openmp_if_possible):
    print("libtbx.scons: OpenMP is disabled.")
    return
  from libtbx.utils import select_matching
  compiler_options, linker_options = select_matching(
    key=env_etc.compiler,
    choices=[
      ('^win32_cl$',  [['/openmp'], []]),
      ('^win32_icc$', [['/Qopenmp']]*2),
      ('^unix_icc$',  [['-openmp']]*2),
      ('^unix_conda$',[['-fopenmp']]*2),
      ('darwin',      [['-fopenmp']]*2),
      ('gcc',         [['-fopenmp']]*2),
      ('mingw',       [['-fopenmp']]*2),
    ],
    default=[None]*2)
  # Intel compiler > 15 deprecates -openmp in favor of -qopenmp
  if env_etc.compiler == "unix_icc" and env_etc.icc_version >= 150000:
    compiler_options, linker_options = [["-qopenmp"], ["-qopenmp"]]

  if (compiler_options is None):
    print("libtbx.scons: OpenMP is not supported.")
    return
  env = env_base.Clone()
  env.Append(CCFLAGS=compiler_options)
  env.Append(LINKFLAGS=linker_options)
  conf = env.Configure()
  flag, output = conf.TryRun(test_code, extension='.cpp')
  conf.Finish()
  if (not flag or output.strip() != "e=2.71828, pi=3.14159"):
    print("libtbx.scons: OpenMP is not usable.")
    return
  msg = "libtbx.scons: OpenMP is not usable (in shared libraries)."
  if (    sys.platform.startswith('linux')
      and not env_etc.no_boost_python
      and env_etc.gcc_version is not None
      and env_etc.gcc_version < 40300):
    # C.f. http://gcc.gnu.org/bugzilla/show_bug.cgi?id=28482
    print(msg)
    return
  print("libtbx.scons: OpenMP is available.")
  env_etc.have_openmp = True
  env_etc.ccflags_base.extend(compiler_options)
  env_base.Append(LINKFLAGS=linker_options)
  env_etc.shlinkflags.extend(linker_options)
  env_etc.shlinkflags_bpl.extend(linker_options)
  env_base_sync_with_env_etc()

def enable_cuda_if_possible():
  env_etc.enable_cuda = False
  if (libtbx.env.build_options.enable_cuda):

    cuda_version = easy_run.fully_buffered(command='nvcc --version',
                                           join_stdout_stderr=True).stdout_lines
    if ('command not found' in cuda_version[0]):
      raise RuntimeError('nvcc was not found')
    for line in cuda_version:
      if ('release' in line):
        break

    major = None
    cuda_version = re.findall('release [0-9]+\.*[0-9]+', line)
    if cuda_version:
      try:
        assert( len(cuda_version)==1)
        cuda_version = cuda_version[0].split("release")[1].strip()
        cuda_version = float(cuda_version)
        major = int(cuda_version)
      except (AssertionError, ValueError, IndexError):
        pass
    if ( (major is None) or (major < 4) ):
      raise RuntimeError(
        'CUDA Toolkit 4.0 and higher is required.'
        ' Current CUDA version: %s' % line)
    env_etc.enable_cuda = True

    # generate compute flags based on version
    # these are flags for base version
    if cuda_version >=6 and cuda_version <= 7.5:
        arch_flags = ['--generate-code=arch=compute_30,code=sm_30',
                        '--generate-code=arch=compute_32,code=sm_32',
                        '--generate-code=arch=compute_35,code=sm_35',
                        '--generate-code=arch=compute_50,code=sm_50']

    elif cuda_version == 8:
        arch_flags = ['--generate-code=arch=compute_30,code=sm_30',
                        '--generate-code=arch=compute_32,code=sm_32',
                        '--generate-code=arch=compute_35,code=sm_35',
                        '--generate-code=arch=compute_50,code=sm_50',
                        '--generate-code=arch=compute_52,code=sm_52',
                        '--generate-code=arch=compute_53,code=sm_53',
                        '--generate-code=arch=compute_60,code=sm_60',
                        '--generate-code=arch=compute_61,code=sm_61',
                        '--generate-code=arch=compute_62,code=sm_62']

    elif cuda_version >= 9 and cuda_version <= 9.2:
        arch_flags = ['--generate-code=arch=compute_30,code=sm_30',
                        '--generate-code=arch=compute_32,code=sm_32',
                        '--generate-code=arch=compute_35,code=sm_35',
                        '--generate-code=arch=compute_50,code=sm_50',
                        '--generate-code=arch=compute_52,code=sm_52',
                        '--generate-code=arch=compute_53,code=sm_53',
                        '--generate-code=arch=compute_60,code=sm_60',
                        '--generate-code=arch=compute_61,code=sm_61',
                        '--generate-code=arch=compute_62,code=sm_62',
                        '--generate-code=arch=compute_70,code=sm_70',
                        '--generate-code=arch=compute_72,code=sm_72']

    elif cuda_version >= 10 and cuda_version <= 10.2:
        arch_flags = ['--generate-code=arch=compute_60,code=sm_60',
                        '--generate-code=arch=compute_61,code=sm_61',
                        '--generate-code=arch=compute_62,code=sm_62',
                        '--generate-code=arch=compute_70,code=sm_70',
                        '--generate-code=arch=compute_72,code=sm_72',
                        '--generate-code=arch=compute_75,code=sm_75']
    elif cuda_version > 11:
        arch_flags = ['--generate-code=arch=compute_35,code=sm_35',
                        '--generate-code=arch=compute_50,code=sm_50',
                        '--generate-code=arch=compute_52,code=sm_52',
                        '--generate-code=arch=compute_53,code=sm_53',
                        '--generate-code=arch=compute_60,code=sm_60',
                        '--generate-code=arch=compute_61,code=sm_61',
                        '--generate-code=arch=compute_62,code=sm_62',
                        '--generate-code=arch=compute_70,code=sm_70',
                        '--generate-code=arch=compute_72,code=sm_72',
<<<<<<< HEAD
                        '--generate-code=arch=compute_75,code=sm_75']
    elif cuda_version > 11:
        arch_flags = ['--generate-code=arch=compute_35,code=sm_35',
                        '--generate-code=arch=compute_50,code=sm_50',
                        '--generate-code=arch=compute_52,code=sm_52',
                        '--generate-code=arch=compute_53,code=sm_53',
                        '--generate-code=arch=compute_60,code=sm_60',
                        '--generate-code=arch=compute_61,code=sm_61',
                        '--generate-code=arch=compute_62,code=sm_62',
                        '--generate-code=arch=compute_70,code=sm_70',
                        '--generate-code=arch=compute_72,code=sm_72',
=======
>>>>>>> 93e52ed1
                        '--generate-code=arch=compute_75,code=sm_75',
                        '--generate-code=arch=compute_80,code=sm_80']

    else:
        raise Sorry("cctbx only supports cuda versions 6-10.2")

    if os.environ.get("CCTBX_WITH_HIP") is not None:
        env_base['NVCC'] = 'hipcc'
    else:
        env_base['NVCC'] = 'nvcc'
    linker_flags = env_base['SHLINKFLAGS']
    for flag in linker_flags:
      if (flag.find(' ') >= 0):
        raise RuntimeError(
          'Not implemented: wrapping of linker flags with'
          ' embedded spaces: %s' % flag)
    linker_flags = ' '.join(linker_flags)
    env_base['NVCCSHLINKFLAGS'] = ['-shared'] #,'--linker-options',linker_flags]

    cc_flags = env_base['CCFLAGS']
    if os.environ.get("CCTBX_WITH_HIP") is not None:
        cc_flags = [c for c in cc_flags
            if not any([c.find(flag)>-1 for flag in ['openmp', 'unroll-loops', 'no-strict-aliasing', 'fast-math']])]

    for flag in cc_flags:
      if (flag.find(' ') >= 0):
        raise RuntimeError(
          'Not implemented: wrapping of compiler flags with'
          ' embedded spaces: %s' % flag)
    cc_flags = ' '.join(cc_flags)
    env_base['NVCCFLAGS'] = arch_flags + \
                             ['-use_fast_math','--shared', "--expt-relaxed-constexpr",
                             '--compiler-options', cc_flags]

    shared_object_builder =\
      Builder\
      (action = '$NVCC -c -o $TARGET $_CPPINCFLAGS $NVCCFLAGS $SOURCES',
       suffix = '.o',
       src_suffix = ['.cu','.cpp'],
       source_scanner = SCons.Scanner.C.CScanner())
    shared_library_builder =\
      Builder\
      (action ='$NVCC -o $TARGET $NVCCSHLINKFLAGS $__RPATH $SOURCES $_LIBDIRFLAGS ' \
          '$_LIBFLAGS',
       suffix = '$SHLIBSUFFIX',
       src_suffix = '.o')

    env_base['BUILDERS']['cudaSharedLibrary'] = shared_library_builder
    env_base['BUILDERS']['cudaSharedLibrary'].add_src_builder(shared_object_builder)

enable_openmp_if_possible()
enable_cuda_if_possible()

Export("env_base", "env_etc")<|MERGE_RESOLUTION|>--- conflicted
+++ resolved
@@ -1381,20 +1381,6 @@
                         '--generate-code=arch=compute_62,code=sm_62',
                         '--generate-code=arch=compute_70,code=sm_70',
                         '--generate-code=arch=compute_72,code=sm_72',
-<<<<<<< HEAD
-                        '--generate-code=arch=compute_75,code=sm_75']
-    elif cuda_version > 11:
-        arch_flags = ['--generate-code=arch=compute_35,code=sm_35',
-                        '--generate-code=arch=compute_50,code=sm_50',
-                        '--generate-code=arch=compute_52,code=sm_52',
-                        '--generate-code=arch=compute_53,code=sm_53',
-                        '--generate-code=arch=compute_60,code=sm_60',
-                        '--generate-code=arch=compute_61,code=sm_61',
-                        '--generate-code=arch=compute_62,code=sm_62',
-                        '--generate-code=arch=compute_70,code=sm_70',
-                        '--generate-code=arch=compute_72,code=sm_72',
-=======
->>>>>>> 93e52ed1
                         '--generate-code=arch=compute_75,code=sm_75',
                         '--generate-code=arch=compute_80,code=sm_80']
 
