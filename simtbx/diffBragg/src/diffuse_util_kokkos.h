#ifndef SIMTBX_DIFFBRAGG_DIFFUSE_UTIL_KOKKOS
#define SIMTBX_DIFFBRAGG_DIFFUSE_UTIL_KOKKOS

#include <simtbx/diffBragg/src/util_kokkos.h>

<<<<<<< HEAD
KOKKOS_INLINE_FUNCTION
int gen_laue_mats(int laue_group_num, vector_mat3_t lmats) {
  if ( laue_group_num < 1 or laue_group_num > 14) {
    return 0;
=======
KOKKOS_FUNCTION
int gen_laue_mats(int laue_group_num, KOKKOS_MAT3 *lmats, KOKKOS_MAT3 rpa) {

  if (laue_group_num < 1 || laue_group_num >14 ){
    printf("Laue group number not in range 1-14; exiting\n");
    exit(1);
>>>>>>> 6c0978d0
  }
  int num_mats;

  const double one_over_root2 = 1./sqrt(2.);

  if ( laue_group_num == 1 ) {
  // P -1

              // x,y,z
    lmats(0) <<  1, 0, 0,
                 0, 1, 0,
                 0, 0, 1;

    num_mats= 1;
  }
  if ( laue_group_num == 2 ) {
  // P 1 1 2/m

              // x,y,z
    lmats(0) <<  1, 0, 0,
                 0, 1, 0,
                 0, 0, 1;

              // -x,-y,z
    lmats(1) << -1, 0, 0,
                 0,-1, 0,
                 0, 0, 1;

    num_mats= 2;
  }
  if ( laue_group_num == 3 ) {
  // P 1 2/m 1

              // x,y,z
    lmats(0) <<  1, 0, 0,
                 0, 1, 0,
                 0, 0, 1;

              // -x,y,-z
    lmats(1) << -1, 0, 0,
                 0, 1, 0,
                 0, 0,-1;

    num_mats= 2;
  }
  if ( laue_group_num == 4 ) {
  // P 2/m 1 1

              // x,y,z
    lmats(0) <<  1, 0, 0,
                 0, 1, 0,
                 0, 0, 1;

              // x,-y,-z
    lmats(1) <<  1, 0, 0,
                 0,-1, 0,
                 0, 0,-1;

    num_mats= 2;
  }
  if ( laue_group_num == 5 ) {
  // P m m m

              // x,y,z
    lmats(0) <<  1, 0, 0,
                 0, 1, 0,
                 0, 0, 1;

              // x,-y,-z
    lmats(1) <<  1, 0, 0,
                 0,-1, 0,
                 0, 0,-1;

              // -x,y,-z
    lmats(2) << -1, 0, 0,
                 0, 1, 0,
                 0, 0,-1;

              // -x,-y,z
    lmats(3) << -1, 0, 0,
                 0,-1, 0,
                 0, 0, 1;

    num_mats= 4;
  }
  if ( laue_group_num == 6 ) {
  // P 4/m

              // x,y,z
    lmats(0) <<  1, 0, 0,
                 0, 1, 0,
                 0, 0, 1;

              // -y,x,z
    lmats(1) <<  0,-1, 0,
                 1, 0, 0,
                 0, 0, 1;

              // y,-x,z
    lmats(2) <<  0, 1, 0,
                -1, 0, 0,
                 0, 0, 1;

              // -x,-y,z
    lmats(3) << -1, 0, 0,
                 0,-1, 0,
                 0, 0, 1;

    num_mats= 4;
  }
  if ( laue_group_num == 7 ) {
  // P 4/m m m

              // x,y,z
    lmats(0) <<  1, 0, 0,
                 0, 1, 0,
                 0, 0, 1;

              // -y,x,z
    lmats(1) <<  0,-1, 0,
                 1, 0, 0,
                 0, 0, 1;

              // y,-x,z
    lmats(2) <<  0, 1, 0,
                -1, 0, 0,
                 0, 0, 1;

              // x,-y,-z
    lmats(3) <<  1, 0, 0,
                 0,-1, 0,
                 0, 0,-1;

              // -x,y,-z
    lmats(4) << -1, 0, 0,
                 0, 1, 0,
                 0, 0,-1;

              // -x,-y,z
    lmats(5) << -1, 0, 0,
                 0,-1, 0,
                 0, 0, 1;

              // y,x,-z
    lmats(6) <<  0, 1, 0,
                 1, 0, 0,
                 0, 0,-1;

              // -y,-x,-z
    lmats(7) <<  0,-1, 0,
                -1, 0, 0,
                 0, 0,-1;

    num_mats= 8;
  }
  if ( laue_group_num == 8 ) {
  // P -3

              // x,y,z
    lmats(0) <<  1, 0, 0,
                 0, 1, 0,
                 0, 0, 1;

              // -y,x-y,z
    lmats(1) <<  0,-1, 0,
                 one_over_root2,-one_over_root2, 0,
                 0, 0, 1;

              // -x+y,-x,z
    lmats(2) << -one_over_root2, one_over_root2, 0,
                -1, 0, 0,
                 0, 0, 1;

    num_mats= 3;
  }
  if ( laue_group_num == 9 ) {
  // P -3 m 1

              // x,y,z
    lmats(0) <<  1, 0, 0,
                 0, 1, 0,
                 0, 0, 1;

              // -y,x-y,z
    lmats(1) <<  0,-1, 0,
                 one_over_root2,-one_over_root2, 0,
                 0, 0, 1;

              // -x+y,-x,z
    lmats(2) << -one_over_root2, one_over_root2, 0,
                -1, 0, 0,
                 0, 0, 1;

              // x-y,-y,-z
    lmats(3) <<  one_over_root2,-one_over_root2, 0,
                 0,-1, 0,
                 0, 0,-1;

              // -x,-x+y,-z
    lmats(4) << -1, 0, 0,
                -one_over_root2, one_over_root2, 0,
                 0, 0,-1;

              // y,x,-z
    lmats(5) <<  0, 1, 0,
                 1, 0, 0,
                 0, 0,-1;

    num_mats= 6;
  }
  if ( laue_group_num == 10 ) {
  // P -3 1 m

              // x,y,z
    lmats(0) <<  1, 0, 0,
                 0, 1, 0,
                 0, 0, 1;

              // -y,x-y,z
    lmats(1) <<  0,-1, 0,
                 one_over_root2,-one_over_root2, 0,
                 0, 0, 1;

              // -x+y,-x,z
    lmats(2) << -one_over_root2, one_over_root2, 0,
                -1, 0, 0,
                 0, 0, 1;

              // -y,-x,-z
    lmats(3) <<  0,-1, 0,
                -1, 0, 0,
                 0, 0,-1;

              // -x+y,y,-z
    lmats(4) << -one_over_root2, one_over_root2, 0,
                 0, 1, 0,
                 0, 0,-1;

              // x,x-y,-z
    lmats(5) <<  1, 0, 0,
                 one_over_root2,-one_over_root2, 0,
                 0, 0,-1;

    num_mats= 6;
  }
  if ( laue_group_num == 11 ) {
  // P 6/m

              // x,y,z
    lmats(0) <<  1, 0, 0,
                 0, 1, 0,
                 0, 0, 1;

              // x-y,x,z
    lmats(1) <<  one_over_root2,-one_over_root2, 0,
                 1, 0, 0,
                 0, 0, 1;

              // y,-x+y,z
    lmats(2) <<  0, 1, 0,
                -one_over_root2, one_over_root2, 0,
                 0, 0, 1;

              // -y,x-y,z
    lmats(3) <<  0,-1, 0,
                 one_over_root2,-one_over_root2, 0,
                 0, 0, 1;

              // -x+y,-x,z
    lmats(4) << -one_over_root2, one_over_root2, 0,
                -1, 0, 0,
                 0, 0, 1;

              // -x,-y,z
    lmats(5) << -1, 0, 0,
                 0,-1, 0,
                 0, 0, 1;

    num_mats= 6;
  }
  if ( laue_group_num == 12 ) {
  // P 6/m m m

              // x,y,z
    lmats(0) <<  1, 0, 0,
                 0, 1, 0,
                 0, 0, 1;

              // x-y,x,z
    lmats(1) <<  one_over_root2,-one_over_root2, 0,
                 1, 0, 0,
                 0, 0, 1;

              // y,-x+y,z
    lmats(2) <<  0, 1, 0,
                -one_over_root2, one_over_root2, 0,
                 0, 0, 1;

              // -y,x-y,z
    lmats(3) <<  0,-1, 0,
                 one_over_root2,-one_over_root2, 0,
                 0, 0, 1;

              // -x+y,-x,z
    lmats(4) << -one_over_root2, one_over_root2, 0,
                -1, 0, 0,
                 0, 0, 1;

              // x-y,-y,-z
    lmats(5) <<  one_over_root2,-one_over_root2, 0,
                 0,-1, 0,
                 0, 0,-1;

              // -x,-x+y,-z
    lmats(6) << -1, 0, 0,
                -one_over_root2, one_over_root2, 0,
                 0, 0,-1;

              // -x,-y,z
    lmats(7) << -1, 0, 0,
                 0,-1, 0,
                 0, 0, 1;

              // y,x,-z
    lmats(8) <<  0, 1, 0,
                 1, 0, 0,
                 0, 0,-1;

              // -y,-x,-z
    lmats(9) <<  0,-1, 0,
                -1, 0, 0,
                 0, 0,-1;

              // -x+y,y,-z
    lmats(10) << -one_over_root2, one_over_root2, 0,
                  0, 1, 0,
                  0, 0,-1;

              // x,x-y,-z
    lmats(11) <<  1, 0, 0,
                  one_over_root2,-one_over_root2, 0,
                  0, 0,-1;

    num_mats= 12;
  }
  if ( laue_group_num == 13 ) {
  // P m -3

              // x,y,z
    lmats(0) <<  1, 0, 0,
                 0, 1, 0,
                 0, 0, 1;

              // z,x,y
    lmats(1) <<  0, 0, 1,
                 1, 0, 0,
                 0, 1, 0;

              // y,z,x
    lmats(2) <<  0, 1, 0,
                 0, 0, 1,
                 1, 0, 0;

              // -y,-z,x
    lmats(3) <<  0,-1, 0,
                 0, 0,-1,
                 1, 0, 0;

              // z,-x,-y
    lmats(4) <<  0, 0, 1,
                -1, 0, 0,
                 0,-1, 0;

              // -y,z,-x
    lmats(5) <<  0,-1, 0,
                 0, 0, 1,
                -1, 0, 0;

              // -z,-x,y
    lmats(6) <<  0, 0,-1,
                -1, 0, 0,
                 0, 1, 0;

              // -z,x,-y
    lmats(7) <<  0, 0,-1,
                 1, 0, 0,
                 0,-1, 0;

              // y,-z,-x
    lmats(8) <<  0, 1, 0,
                 0, 0,-1,
                -1, 0, 0;

              // x,-y,-z
    lmats(9) <<  1, 0, 0,
                 0,-1, 0,
                 0, 0,-1;

              // -x,y,-z
    lmats(10) << -1, 0, 0,
                  0, 1, 0,
                  0, 0,-1;

              // -x,-y,z
    lmats(11) << -1, 0, 0,
                  0,-1, 0,
                  0, 0, 1;

    num_mats= 12;
  }
  if ( laue_group_num == 14 ) {
  // P m -3 m

              // x,y,z
    lmats(0) <<  1, 0, 0,
                 0, 1, 0,
                 0, 0, 1;

              // x,-z,y
    lmats(1) <<  1, 0, 0,
                 0, 0,-1,
                 0, 1, 0;

              // x,z,-y
    lmats(2) <<  1, 0, 0,
                 0, 0, 1,
                 0,-1, 0;

              // z,y,-x
    lmats(3) <<  0, 0, 1,
                 0, 1, 0,
                -1, 0, 0;

              // -z,y,x
    lmats(4) <<  0, 0,-1,
                 0, 1, 0,
                 1, 0, 0;

              // -y,x,z
    lmats(5) <<  0,-1, 0,
                 1, 0, 0,
                 0, 0, 1;

              // y,-x,z
    lmats(6) <<  0, 1, 0,
                -1, 0, 0,
                 0, 0, 1;

              // z,x,y
    lmats(7) <<  0, 0, 1,
                 1, 0, 0,
                 0, 1, 0;

              // y,z,x
    lmats(8) <<  0, 1, 0,
                 0, 0, 1,
                 1, 0, 0;

              // -y,-z,x
    lmats(9) <<  0,-1, 0,
                 0, 0,-1,
                 1, 0, 0;

              // z,-x,-y
    lmats(10) <<  0, 0, 1,
                 -1, 0, 0,
                  0,-1, 0;

              // -y,z,-x
    lmats(11) <<  0,-1, 0,
                  0, 0, 1,
                 -1, 0, 0;

              // -z,-x,y
    lmats(12) <<  0, 0,-1,
                 -1, 0, 0,
                  0, 1, 0;

              // -z,x,-y
    lmats(13) <<  0, 0,-1,
                  1, 0, 0,
                  0,-1, 0;

              // y,-z,-x
    lmats(14) <<  0, 1, 0,
                  0, 0,-1,
                 -1, 0, 0;

              // x,-y,-z
    lmats(15) <<  1, 0, 0,
                  0,-1, 0,
                  0, 0,-1;

              // -x,y,-z
    lmats(16) << -1, 0, 0,
                  0, 1, 0,
                  0, 0,-1;

              // -x,-y,z
    lmats(17) << -1, 0, 0,
                  0,-1, 0,
                  0, 0, 1;

              // y,x,-z
    lmats(18) <<  0, 1, 0,
                  1, 0, 0,
                  0, 0,-1;

              // -y,-x,-z
    lmats(19) <<  0,-1, 0,
                 -1, 0, 0,
                  0, 0,-1;

              // z,-y,x
    lmats(20) <<  0, 0, 1,
                  0,-1, 0,
                  1, 0, 0;

              // -z,-y,-x
    lmats(21) <<  0, 0,-1,
                  0,-1, 0,
                 -1, 0, 0;

              // -x,z,y
    lmats(22) << -1, 0, 0,
                  0, 0, 1,
                  0, 1, 0;

              // -x,-z,-y
    lmats(23) << -1, 0, 0,
                  0, 0,-1,
                  0,-1, 0;

    num_mats = 24;
  }

  for (int i_mat=0; i_mat < num_mats; i_mat ++){
    lmats[i_mat] = lmats[i_mat] * rpa;
  }
  return num_mats;
};

KOKKOS_FUNCTION
<<<<<<< HEAD
void calc_diffuse_at_hkl(KOKKOS_VEC3 H_vec, KOKKOS_VEC3 H0, KOKKOS_VEC3 dHH, int h_min, int k_min, int l_min, int h_max, int k_max, int l_max, int h_range, int k_range, int l_range, KOKKOS_MAT3 Ainv, const vector_cudareal_t FhklLinear, int num_laue_mats, const vector_mat3_t laue_mats, KOKKOS_MAT3 anisoG_local, vector_cudareal_t dG_trace, CUDAREAL anisoG_determ, KOKKOS_MAT3 anisoU_local, const vector_vec3_t dG_dgam, bool refine_diffuse, CUDAREAL *I0, CUDAREAL *step_diffuse_param){
   constexpr CUDAREAL four_mpi_sq = 4.*M_PI*M_PI;
   // loop over laue matrices
   int num_stencil_points = (2*dHH[0] + 1) * (2*dHH[1] + 1) * (2*dHH[2] + 1);
   bool h_bounded= (H0[0]+dHH[0]<=h_max) && (H0[0]-dHH[0]>=h_min) ;
   bool k_bounded= (H0[1]+dHH[1]<=k_max) && (H0[1]-dHH[1]>=k_min) ;
   bool l_bounded= (H0[2]+dHH[2]<=l_max) && (H0[2]-dHH[2]>=l_min) ;
   if (h_bounded && k_bounded && l_bounded) {
         int Fhkl_linear_index_0 = (H0[0]-h_min) * k_range * l_range + (H0[1]-k_min) * l_range + (H0[2]-l_min);
         const CUDAREAL _F_cell_0 = FhklLinear(Fhkl_linear_index_0);
         for (int hh=-dHH[0]; hh <= dHH[0]; hh++){
            for (int kk=-dHH[1]; kk <= dHH[1]; kk++){
               for (int ll=-dHH[2]; ll <= dHH[2]; ll++){
                     CUDAREAL ID_this = 0;
                     CUDAREAL step_diffuse_param_this[6]  = {0,0,0,0,0,0};
                     const int Fhkl_linear_index_this = hh * k_range * l_range + kk * l_range + ll + Fhkl_linear_index_0;
                     const CUDAREAL _F_cell_this = FhklLinear(Fhkl_linear_index_this);
                     CUDAREAL _this_diffuse_scale;
                     if (_F_cell_0 != 0.0)
                        _this_diffuse_scale = _F_cell_this/_F_cell_0;
                     else
                        _this_diffuse_scale = 1.0;

                     _this_diffuse_scale *= _this_diffuse_scale/(CUDAREAL)num_laue_mats/(CUDAREAL)num_stencil_points;

                     const KOKKOS_VEC3 H0_offset(H0[0]+hh, H0[1]+kk, H0[2]+ll);
                     const KOKKOS_VEC3 delta_H_offset = H_vec - H0_offset;

                     for ( int iL = 0; iL < num_laue_mats; iL++ ){
                        const KOKKOS_VEC3 Q0 = laue_mats(iL)*H0;
                        const CUDAREAL exparg = four_mpi_sq*Q0.dot(anisoU_local*Q0);
                        const CUDAREAL dwf = exp(-exparg);
                        const KOKKOS_VEC3 delta_Q = laue_mats(iL)*delta_H_offset;
                        const KOKKOS_VEC3 anisoG_q = anisoG_local*delta_Q;

                        const CUDAREAL V_dot_V = anisoG_q.length_sqr();
                        const CUDAREAL gamma_portion_denom = 1 / (1.+ V_dot_V* four_mpi_sq);
                        const CUDAREAL gamma_portion = 8.*M_PI*anisoG_determ * gamma_portion_denom * gamma_portion_denom;
                        const CUDAREAL this_I_latt_diffuse = dwf*exparg*gamma_portion;

                        ID_this += this_I_latt_diffuse;
                        if (refine_diffuse){ // add the contributions to diffuse scattering gradients here
                           for (int i_gam=0; i_gam<3; i_gam++){
                                 const CUDAREAL dV = dG_dgam(i_gam).dot(delta_Q);
                                 const CUDAREAL V_dot_dV = anisoG_q[i_gam] * dV;
                                 const CUDAREAL deriv = dG_trace(i_gam) - 4.*four_mpi_sq*V_dot_dV*gamma_portion_denom;
                                 step_diffuse_param_this[i_gam] += gamma_portion*deriv*dwf*exparg;
                           }
                           for (int i_sig = 0;i_sig<3; i_sig++){
                                 const CUDAREAL dexparg = 2 * four_mpi_sq * sqrt(anisoU_local(i_sig,i_sig)) * Q0[i_sig] * Q0[i_sig];
                                 step_diffuse_param_this[i_sig+3] += gamma_portion*dwf*dexparg*(1. - exparg);
                           }
                        }
                     } // end loop over iL (laue group mats)
                     // Update the lattice interference term here to include diffuse scattering (F_latt squared)
                     *I0 += ID_this * _this_diffuse_scale;

                     if (refine_diffuse) {
                        for (int idp=0; idp < 6; idp++) {
                           step_diffuse_param[idp] += step_diffuse_param_this[idp]*_this_diffuse_scale;
                        }
                     }
               } // end ll loop
            } // end kk loop
         } // end hh loop
   } // end if bounded
=======
void calc_diffuse_at_hkl(KOKKOS_VEC3 H_vec, KOKKOS_VEC3 H0, KOKKOS_VEC3 dHH, KOKKOS_VEC3 Hmin, KOKKOS_VEC3 Hmax, KOKKOS_VEC3 Hrange, KOKKOS_MAT3 Ainv, const vector_cudareal_t FhklLinear, int num_laue_mats, const KOKKOS_MAT3 *laue_mats, KOKKOS_MAT3 anisoG_local, KOKKOS_MAT3 anisoU_local, const KOKKOS_MAT3 *dG_dgam, bool refine_diffuse, CUDAREAL *I0, CUDAREAL *step_diffuse_param){
  CUDAREAL four_mpi_sq = 4.*M_PI*M_PI;
  // loop over laue matrices
  int num_stencil_points = (2*dHH[0] + 1) * (2*dHH[1] + 1) * (2*dHH[2] + 1);
  bool h_bounded= (H0[0]+dHH[0]<=Hmax[0]) && (H0[0]-dHH[0]>=Hmin[0]) ;
  bool k_bounded= (H0[1]+dHH[1]<=Hmax[1]) && (H0[1]-dHH[1]>=Hmin[1]) ;
  bool l_bounded= (H0[2]+dHH[2]<=Hmax[2]) && (H0[2]-dHH[2]>=Hmin[2]) ;
  if (h_bounded && k_bounded && l_bounded) {
    int Fhkl_linear_index_0 = (H0[0]-Hmin[0]) * Hrange[1] * Hrange[2]
      + (H0[1]-Hmin[1]) * Hrange[2] + (H0[2]-Hmin[2]);
    CUDAREAL _F_cell_0 = FhklLinear(Fhkl_linear_index_0);
    KOKKOS_MAT3 Ginv = anisoG_local.inverse();
    CUDAREAL anisoG_determ = anisoG_local.determinant();
    for (int hh=-dHH[0]; hh <= dHH[0]; hh++){
      for (int kk=-dHH[1]; kk <= dHH[1]; kk++){
        for (int ll=-dHH[2]; ll <= dHH[2]; ll++){
          CUDAREAL ID_this = 0;
          CUDAREAL step_diffuse_param_this[6]  = {0,0,0,0,0,0};
          int Fhkl_linear_index_this = (H0[0]+hh-Hmin[0]) * Hrange[1] * Hrange[2]
            + (H0[1]+kk-Hmin[1]) * Hrange[2] + (H0[2]+ll-Hmin[2]);
          CUDAREAL _F_cell_this = FhklLinear(Fhkl_linear_index_this);
          CUDAREAL _this_diffuse_scale;
          if (_F_cell_0 != 0.0)
            _this_diffuse_scale = _F_cell_this/_F_cell_0;
          else
            _this_diffuse_scale = 1.0;

          _this_diffuse_scale *= _this_diffuse_scale/(CUDAREAL)num_laue_mats/
            (CUDAREAL)num_stencil_points;
          // Use (a-b, a+b, c) as the principal axes of the diffuse model
          // TODO: Add an option to select (a, b, c) as the principal axes

          for ( int iL = 0; iL < num_laue_mats; iL++ ){
            KOKKOS_VEC3 Q0 =Ainv*laue_mats[iL]*H0;
            CUDAREAL exparg = four_mpi_sq*Q0.dot(anisoU_local*Q0);
            CUDAREAL dwf = exp(-exparg);
            KOKKOS_VEC3 H0_offset(H0[0]+hh, H0[1]+kk, H0[2]+ll);
            KOKKOS_VEC3 delta_H_offset = H_vec - H0_offset;
            KOKKOS_VEC3 delta_Q = Ainv*laue_mats[iL]*delta_H_offset;
            KOKKOS_VEC3 anisoG_q = anisoG_local*delta_Q;

            CUDAREAL V_dot_V = anisoG_q.dot(anisoG_q);
            CUDAREAL gamma_portion_denom = (1.+ V_dot_V* four_mpi_sq);
            gamma_portion_denom *= gamma_portion_denom;
            CUDAREAL gamma_portion = 8.*M_PI*anisoG_determ /
              gamma_portion_denom;
            CUDAREAL this_I_latt_diffuse = dwf*exparg*gamma_portion;

            ID_this += this_I_latt_diffuse;
            if (refine_diffuse){ // add the contributions to diffuse scattering gradients here
              for (int i_gam=0; i_gam<3; i_gam++){
                KOKKOS_VEC3 dV = dG_dgam[i_gam]*delta_Q;
                CUDAREAL V_dot_dV = anisoG_q.dot(dV);
                CUDAREAL deriv = (Ginv*dG_dgam[i_gam]).trace() - 4.*four_mpi_sq*V_dot_dV/(1+four_mpi_sq*V_dot_V);
                step_diffuse_param_this[i_gam] += gamma_portion*deriv*dwf*exparg;
              }
              KOKKOS_MAT3 dU_dsigma;
              // dU_dsigma << 0,0,0,0,0,0,0,0,0;
              for (int i_sig = 0;i_sig<3; i_sig++){
                dU_dsigma(i_sig, i_sig) = 2.*sqrt(anisoU_local(i_sig,i_sig));
                CUDAREAL dexparg = four_mpi_sq*Q0.dot(dU_dsigma*Q0);
                dU_dsigma(i_sig, i_sig) = 0.;
                step_diffuse_param_this[i_sig+3] += gamma_portion*dwf*dexparg*(1. - exparg);
              }
            }
          } // end loop over iL (laue group mats)
          // Update the lattice interference term here to include diffuse scattering (F_latt squared)
          *I0 += ID_this * _this_diffuse_scale;

          for (int idp=0; idp < 6; idp++)
            step_diffuse_param[idp] += step_diffuse_param_this[idp]*_this_diffuse_scale;
        } // end ll loop
      } // end kk loop
    } // end hh loop
  } // end if bounded
>>>>>>> 6c0978d0
}

#endif<|MERGE_RESOLUTION|>--- conflicted
+++ resolved
@@ -3,19 +3,12 @@
 
 #include <simtbx/diffBragg/src/util_kokkos.h>
 
-<<<<<<< HEAD
 KOKKOS_INLINE_FUNCTION
-int gen_laue_mats(int laue_group_num, vector_mat3_t lmats) {
-  if ( laue_group_num < 1 or laue_group_num > 14) {
-    return 0;
-=======
-KOKKOS_FUNCTION
-int gen_laue_mats(int laue_group_num, KOKKOS_MAT3 *lmats, KOKKOS_MAT3 rpa) {
+int gen_laue_mats(int laue_group_num, vector_mat3_t lmats, KOKKOS_MAT3 rpa) {
 
   if (laue_group_num < 1 || laue_group_num >14 ){
     printf("Laue group number not in range 1-14; exiting\n");
     exit(1);
->>>>>>> 6c0978d0
   }
   int num_mats;
 
@@ -553,13 +546,12 @@
   }
 
   for (int i_mat=0; i_mat < num_mats; i_mat ++){
-    lmats[i_mat] = lmats[i_mat] * rpa;
+    lmats(i_mat) = lmats(i_mat) * rpa;
   }
   return num_mats;
 };
 
 KOKKOS_FUNCTION
-<<<<<<< HEAD
 void calc_diffuse_at_hkl(KOKKOS_VEC3 H_vec, KOKKOS_VEC3 H0, KOKKOS_VEC3 dHH, int h_min, int k_min, int l_min, int h_max, int k_max, int l_max, int h_range, int k_range, int l_range, KOKKOS_MAT3 Ainv, const vector_cudareal_t FhklLinear, int num_laue_mats, const vector_mat3_t laue_mats, KOKKOS_MAT3 anisoG_local, vector_cudareal_t dG_trace, CUDAREAL anisoG_determ, KOKKOS_MAT3 anisoU_local, const vector_vec3_t dG_dgam, bool refine_diffuse, CUDAREAL *I0, CUDAREAL *step_diffuse_param){
    constexpr CUDAREAL four_mpi_sq = 4.*M_PI*M_PI;
    // loop over laue matrices
@@ -626,83 +618,6 @@
             } // end kk loop
          } // end hh loop
    } // end if bounded
-=======
-void calc_diffuse_at_hkl(KOKKOS_VEC3 H_vec, KOKKOS_VEC3 H0, KOKKOS_VEC3 dHH, KOKKOS_VEC3 Hmin, KOKKOS_VEC3 Hmax, KOKKOS_VEC3 Hrange, KOKKOS_MAT3 Ainv, const vector_cudareal_t FhklLinear, int num_laue_mats, const KOKKOS_MAT3 *laue_mats, KOKKOS_MAT3 anisoG_local, KOKKOS_MAT3 anisoU_local, const KOKKOS_MAT3 *dG_dgam, bool refine_diffuse, CUDAREAL *I0, CUDAREAL *step_diffuse_param){
-  CUDAREAL four_mpi_sq = 4.*M_PI*M_PI;
-  // loop over laue matrices
-  int num_stencil_points = (2*dHH[0] + 1) * (2*dHH[1] + 1) * (2*dHH[2] + 1);
-  bool h_bounded= (H0[0]+dHH[0]<=Hmax[0]) && (H0[0]-dHH[0]>=Hmin[0]) ;
-  bool k_bounded= (H0[1]+dHH[1]<=Hmax[1]) && (H0[1]-dHH[1]>=Hmin[1]) ;
-  bool l_bounded= (H0[2]+dHH[2]<=Hmax[2]) && (H0[2]-dHH[2]>=Hmin[2]) ;
-  if (h_bounded && k_bounded && l_bounded) {
-    int Fhkl_linear_index_0 = (H0[0]-Hmin[0]) * Hrange[1] * Hrange[2]
-      + (H0[1]-Hmin[1]) * Hrange[2] + (H0[2]-Hmin[2]);
-    CUDAREAL _F_cell_0 = FhklLinear(Fhkl_linear_index_0);
-    KOKKOS_MAT3 Ginv = anisoG_local.inverse();
-    CUDAREAL anisoG_determ = anisoG_local.determinant();
-    for (int hh=-dHH[0]; hh <= dHH[0]; hh++){
-      for (int kk=-dHH[1]; kk <= dHH[1]; kk++){
-        for (int ll=-dHH[2]; ll <= dHH[2]; ll++){
-          CUDAREAL ID_this = 0;
-          CUDAREAL step_diffuse_param_this[6]  = {0,0,0,0,0,0};
-          int Fhkl_linear_index_this = (H0[0]+hh-Hmin[0]) * Hrange[1] * Hrange[2]
-            + (H0[1]+kk-Hmin[1]) * Hrange[2] + (H0[2]+ll-Hmin[2]);
-          CUDAREAL _F_cell_this = FhklLinear(Fhkl_linear_index_this);
-          CUDAREAL _this_diffuse_scale;
-          if (_F_cell_0 != 0.0)
-            _this_diffuse_scale = _F_cell_this/_F_cell_0;
-          else
-            _this_diffuse_scale = 1.0;
-
-          _this_diffuse_scale *= _this_diffuse_scale/(CUDAREAL)num_laue_mats/
-            (CUDAREAL)num_stencil_points;
-          // Use (a-b, a+b, c) as the principal axes of the diffuse model
-          // TODO: Add an option to select (a, b, c) as the principal axes
-
-          for ( int iL = 0; iL < num_laue_mats; iL++ ){
-            KOKKOS_VEC3 Q0 =Ainv*laue_mats[iL]*H0;
-            CUDAREAL exparg = four_mpi_sq*Q0.dot(anisoU_local*Q0);
-            CUDAREAL dwf = exp(-exparg);
-            KOKKOS_VEC3 H0_offset(H0[0]+hh, H0[1]+kk, H0[2]+ll);
-            KOKKOS_VEC3 delta_H_offset = H_vec - H0_offset;
-            KOKKOS_VEC3 delta_Q = Ainv*laue_mats[iL]*delta_H_offset;
-            KOKKOS_VEC3 anisoG_q = anisoG_local*delta_Q;
-
-            CUDAREAL V_dot_V = anisoG_q.dot(anisoG_q);
-            CUDAREAL gamma_portion_denom = (1.+ V_dot_V* four_mpi_sq);
-            gamma_portion_denom *= gamma_portion_denom;
-            CUDAREAL gamma_portion = 8.*M_PI*anisoG_determ /
-              gamma_portion_denom;
-            CUDAREAL this_I_latt_diffuse = dwf*exparg*gamma_portion;
-
-            ID_this += this_I_latt_diffuse;
-            if (refine_diffuse){ // add the contributions to diffuse scattering gradients here
-              for (int i_gam=0; i_gam<3; i_gam++){
-                KOKKOS_VEC3 dV = dG_dgam[i_gam]*delta_Q;
-                CUDAREAL V_dot_dV = anisoG_q.dot(dV);
-                CUDAREAL deriv = (Ginv*dG_dgam[i_gam]).trace() - 4.*four_mpi_sq*V_dot_dV/(1+four_mpi_sq*V_dot_V);
-                step_diffuse_param_this[i_gam] += gamma_portion*deriv*dwf*exparg;
-              }
-              KOKKOS_MAT3 dU_dsigma;
-              // dU_dsigma << 0,0,0,0,0,0,0,0,0;
-              for (int i_sig = 0;i_sig<3; i_sig++){
-                dU_dsigma(i_sig, i_sig) = 2.*sqrt(anisoU_local(i_sig,i_sig));
-                CUDAREAL dexparg = four_mpi_sq*Q0.dot(dU_dsigma*Q0);
-                dU_dsigma(i_sig, i_sig) = 0.;
-                step_diffuse_param_this[i_sig+3] += gamma_portion*dwf*dexparg*(1. - exparg);
-              }
-            }
-          } // end loop over iL (laue group mats)
-          // Update the lattice interference term here to include diffuse scattering (F_latt squared)
-          *I0 += ID_this * _this_diffuse_scale;
-
-          for (int idp=0; idp < 6; idp++)
-            step_diffuse_param[idp] += step_diffuse_param_this[idp]*_this_diffuse_scale;
-        } // end ll loop
-      } // end kk loop
-    } // end hh loop
-  } // end if bounded
->>>>>>> 6c0978d0
 }
 
 #endif