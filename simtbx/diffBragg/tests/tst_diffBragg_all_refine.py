--- conflicted
+++ resolved
@@ -195,11 +195,7 @@
 RUC.refine_ncells = args.ncells
 RUC.use_curvatures = args.curvatures
 RUC.refine_crystal_scale = True
-<<<<<<< HEAD
-RUC.refine_gain_fac = args.gain
-=======
 RUC.refine_gain_fac = False
->>>>>>> c64f7b65
 RUC.plot_stride = 10
 RUC.plot_residuals = args.plot
 RUC.trad_conv_eps = 1e-5
