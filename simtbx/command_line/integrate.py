--- conflicted
+++ resolved
@@ -371,7 +371,6 @@
     dev = COMM.rank % args.numdev
 
     print0("Found %d input files" % Nf)
-<<<<<<< HEAD
     with DeviceWrapper(dev) as _:
         all_dfs = []
         all_pred_names = []
@@ -440,95 +439,24 @@
             utils.refls_to_hkl(Rindexed, data_expt.detector, data_expt.beam, data_expt.crystal, update_table=True)
             try:
                 int_expt, int_refl = integrate(args.procPhil, data_exptList, Rindexed, pred)
-            except RuntimeError:
-                print("Integration failed for %s" % pred_file)
-                continue
-=======
-
-    all_dfs = []
-    all_pred_names = []
-    exp_ref_spec_lines = []
-    for i_f, df in df_iter():
-        printR("Shot %d / %d" % (i_f+1, Nf), flush=True)
-
-        expt_name = df.opt_exp_name.values[0]
-        tag = os.path.splitext(os.path.basename(expt_name))[0]
-        new_expt_name = "%s/%s_%d_predicted.expt" % (args.outdir,tag,  i_f)
-        new_expt_name = os.path.abspath(new_expt_name)
-        df["opt_exp_name"] = new_expt_name
-
-        shutil.copyfile(expt_name,  new_expt_name)
-
-        data_exptList = ExperimentList.from_file(expt_name)
-        data_expt = data_exptList[0]
-
-        try:
-            spectrum_override = None
-            if params.spectrum_from_imageset:
-                spectrum_override = downsamp_spec_from_params(params, data_expt)
-            pred = predictions.get_predicted_from_pandas(
-                df, params, strong=None, device_Id=dev, spectrum_override=spectrum_override)
-            if args.filterDupes:
-                pred = filter_refls(pred)
-        except ValueError:
-            os.remove(new_expt_name)
-            continue
-
-        data = utils.image_data_from_expt(data_expt)
-        Rstrong = refls_from_sims(data, data_expt.detector, data_expt.beam, phil_file=args.procPhil )
-        Rstrong['id'] = flex.int(len(Rstrong), 0)
-        num_panels = len(data_expt.detector)
-        if num_panels > 1:
-            assert params.predictions.label_weak_col == "rlp"
-
-        Rstrong.centroid_px_to_mm(data_exptList)
-        Rstrong.map_centroids_to_reciprocal_space(data_exptList)
-        predictions.label_weak_predictions(pred, Rstrong, q_cutoff=params.predictions.qcut, col=params.predictions.label_weak_col )
-
-        pred['is_strong'] = flex.bool(np.logical_not(pred['is_weak']))
-        strong_sel = np.logical_not(pred['is_weak'])
-
-        pred["refl_idx"] = flex.int(np.arange(len(pred)))
-        weaks = pred.select(pred['is_weak'])
-        weaks_sorted = np.argsort(weaks["scatter"])[::-1]
-        nweak = len(weaks)
-        num_keep = int(nweak*params.predictions.weak_fraction)
-        weak_refl_inds_keep = set(np.array(weaks["refl_idx"])[weaks_sorted[:num_keep]])
-
-        weak_sel = flex.bool([i in weak_refl_inds_keep for i in pred['refl_idx']])
-        keeps = np.logical_or( pred['is_strong'], weak_sel)
-        #printR("Sum keeps=%d; num_strong=%d, num_kept_weak=%d" % (sum(keeps), sum(strong_sel), sum(weak_sel)))
-        pred = pred.select(flex.bool(keeps))
-        nstrong = np.sum(strong_sel)
-        printR("Will save %d refls (%d strong, %d weak)" % (len(pred), np.sum(strong_sel), np.sum(weak_sel)))
-        pred_file = os.path.abspath("%s/%s_%d_predicted.refl" % ( args.outdir, tag, i_f))
-        pred.as_file(pred_file)
-
-        Rindexed = Rstrong.select(Rstrong['indexed'])
-        if len(Rindexed)==0:
-            print("No strong indexed refls for shot %s" % new_expt_name)
-            continue
-
-        utils.refls_to_hkl(Rindexed, data_expt.detector, data_expt.beam, data_expt.crystal, update_table=True)
-        try:
-            int_expt, int_refl = integrate(args.procPhil, data_exptList, Rindexed, pred)
->>>>>>> 24456696
-            int_expt_name = "%s/%s_%d_integrated.expt" % ( args.outdir,tag, i_f)
-            int_expt.as_file(int_expt_name)
-            int_refl['bbox'] = int_refl['shoebox'].bounding_boxes()
-            int_refl_name = int_expt_name.replace(".expt", ".refl")
-            int_refl.as_file(int_refl_name)
-<<<<<<< HEAD
+                int_expt_name = "%s/%s_%d_integrated.expt" % ( args.outdir,tag, i_f)
+                int_expt.as_file(int_expt_name)
+                int_refl['bbox'] = int_refl['shoebox'].bounding_boxes()
+                int_refl_name = int_expt_name.replace(".expt", ".refl")
+                int_refl.as_file(int_refl_name)
+            except RuntimeError as err:
+                print("Integration failed for %s because: '%s'" % (pred_file, str(err)))
             all_dfs.append(df)
             all_pred_names.append(pred_file)
             spec_name = df.spectrum_filename.values[0]
             if spec_name is None:
                 spec_name = ""
-            exp_ref_spec_lines.append("%s %s %s\n" % (new_expt_name, int_refl_name, spec_name))
+            exp_ref_spec_lines.append("%s %s %s\n" % (new_expt_name, pred_file, spec_name))
 
         if all_dfs:
             all_dfs = pandas.concat(all_dfs)
             all_dfs["predicted_refls"] = all_pred_names
+            all_dfs["predictions"] = all_pred_names
         else:
             all_dfs = None
 
@@ -555,47 +483,4 @@
                 o.write("integrate was run from folder: %s\n" % os.getcwd())
                 o.write("The command line input was:\n")
                 o.write(" ".join(sys.argv))
-                #TODO: write the diff phils here:
-=======
-        except RuntimeError as err:
-            print("Integration failed for %s because: '%s'" % (pred_file, str(err)))
-
-        all_dfs.append(df)
-        all_pred_names.append(pred_file)
-        spec_name = df.spectrum_filename.values[0]
-        if spec_name is None:
-            spec_name = ""
-        exp_ref_spec_lines.append("%s %s %s\n" % (new_expt_name, pred_file, spec_name))
-
-    if all_dfs:
-        all_dfs = pandas.concat(all_dfs)
-        all_dfs["predicted_refls"] = all_pred_names
-        all_dfs["predictions"] = all_pred_names
-    else:
-        all_dfs = None
-
-    all_dfs = COMM.gather(all_dfs)
-    exp_ref_spec_lines = COMM.reduce(exp_ref_spec_lines)
-    print0("\nReflections written to folder %s.\n" % args.outdir)
-    if COMM.rank==0:
-        hopper_input_name = os.path.abspath(os.path.join(args.outdir , "%s.txt" % args.hopInputName))
-        o = open(hopper_input_name, "w")
-        for l in exp_ref_spec_lines:
-            o.write(l)
-        o.close()
-        all_dfs = [df for df in all_dfs if df is not None]
-        if not all_dfs:
-            raise ValueError("No dataframes to concat: prediction/integration failed for all shots..")
-
-        all_dfs = pandas.concat([df for df in all_dfs if df is not None])
-        all_dfs.reset_index(inplace=True, drop=True)
-        best_pkl_name = os.path.abspath(os.path.join(args.outdir , "%s.pkl" % args.hopInputName))
-        all_dfs.to_pickle(best_pkl_name)
-        print("Wrote %s (best_pickle option for simtbx.diffBragg.hopper) and %s (exp_ref_spec option for simtbx.diffBragg.hopper). Use them to run the predictions through hopper. Use the centroid=cal option to specify the predictions" % (best_pkl_name, hopper_input_name))
-
-        with open(args.outdir +".exectution.txt", "w") as o:
-            o.write("integrate was run from folder: %s\n" % os.getcwd())
-            o.write("The command line input was:\n")
-            o.write(" ".join(sys.argv))
-            #TODO: write the diff phils here:
->>>>>>> 24456696
+                #TODO: write the diff phils here: