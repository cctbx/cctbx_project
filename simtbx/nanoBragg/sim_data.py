from __future__ import absolute_import, division, print_function
from scitbx.array_family import flex
from scitbx.matrix import sqr
from simtbx.nanoBragg import shapetype, nanoBragg
from simtbx.nanoBragg.nanoBragg_crystal import NBcrystal
from simtbx.nanoBragg.nanoBragg_beam import NBbeam
from copy import deepcopy
from scitbx.matrix import sqr


def Amatrix_dials2nanoBragg(crystal):
  """
  returns the A matrix from a cctbx crystal object
  in nanoBragg format
  :param crystal: cctbx crystal
  :return: Amatrix as a tuple
  """
  sgi = crystal.get_space_group().info()
  cb_op = sgi.change_of_basis_op_to_primitive_setting()
  dtrm = sqr(cb_op.c().r().as_double()).determinant()
  if not dtrm == 1:
    raise ValueError('You need to convert your crystal model to its primitive setting first')
  Amatrix = sqr(crystal.get_A()).transpose()
  return Amatrix


def determine_spot_scale(beam_size_mm, crystal_thick_mm, mosaic_vol_mm3):
  """
  :param beam_size_mm:  diameter of beam focus (millimeter)
  :param crystal_thick_mm: thickness of crystal (millimeter)
  :param mosaic_vol_mm3:  volume of a mosaic block in crystal (cubic mm)
  :return: roughly the number of exposed mosaic blocks
  """
  if beam_size_mm <= crystal_thick_mm:
    illum_xtal_vol = crystal_thick_mm * beam_size_mm ** 2
  else:
    illum_xtal_vol = crystal_thick_mm ** 3
  return illum_xtal_vol / mosaic_vol_mm3


class SimData:

  def __init__(self, use_default_crystal=False):
    self.detector = SimData.simple_detector(180, 0.1, (512, 512))
    self.seed = 1
    self.crystal = NBcrystal(use_default_crystal=use_default_crystal)
    self.add_air = False
    self.add_water = True
    self.water_path_mm = 0.005
    self.air_path_mm = 0
    nbBeam = NBbeam()
    nbBeam.unit_s0 = (0, 0, -1)
    self.beam = nbBeam
    self.using_cuda = False
    self.using_omp = False
    self.rois = None
    self.readout_noise = 3
    self.gain = 1
    self.psf_fwhm = 0
    self.include_noise = True
    self.background_raw_pixels = None  # background raw pixels, should be a 2D flex double array
    self.backrground_scale = 1  # scale factor to apply to background raw pixels
    self.functionals = []
    self.mosaic_seeds = 777, 777
    self.D = None # nanoBragg instance

  @property
  def background_raw_pixels(self):
    return self._background_raw_pixels

  @background_raw_pixels.setter
  def background_raw_pixels(self, val):
    self._background_raw_pixels = val

  @property
  def gain(self):
    return self._gain

  @gain.setter
  def gain(self, val):
    self._gain = val

  @property
  def air_path_mm(self):
    return self._air_path_mm

  @air_path_mm.setter
  def air_path_mm(self, val):
    self._air_path_mm = val

  @property
  def water_path_mm(self):
    return self._water_path_mm

  @water_path_mm.setter
  def water_path_mm(self, val):
    self._water_path_mm = val

  @property
  def crystal(self):
    return self._crystal

  @crystal.setter
  def crystal(self, val):
    self._crystal = val

  @property
  def beam(self):
    return self._beam

  @beam.setter
  def beam(self, val):
    self._beam = val

  @property
  def seed(self):
    return self._seed

  @seed.setter
  def seed(self, val):
    self._seed = val

  @staticmethod
  def Umats(mos_spread_deg, n_mos_doms, isotropic=True, seed=777, norm_dist_seed=777):
    import scitbx
    from scitbx.matrix import col
    import scitbx.math
    import math
    UMAT_nm = flex.mat3_double()
    mersenne_twister = flex.mersenne_twister(seed=seed)
    scitbx.random.set_random_seed(norm_dist_seed)
    rand_norm = scitbx.random.normal_distribution(mean=0, sigma=(mos_spread_deg * math.pi / 180.0))
    g = scitbx.random.variate(rand_norm)
    mosaic_rotation = g(n_mos_doms)
    for m in mosaic_rotation:
      site = col(mersenne_twister.random_double_point_on_sphere())
      if mos_spread_deg > 0:
        UMAT_nm.append(col(scitbx.math.r3_rotation_axis_and_angle_as_matrix(site, m)))
      else:
        UMAT_nm.append(col(scitbx.math.r3_rotation_axis_and_angle_as_matrix(site, 0)))
      if isotropic and mos_spread_deg > 0:
        UMAT_nm.append(col(scitbx.math.r3_rotation_axis_and_angle_as_matrix(site, -m)))

    return UMAT_nm

  @property
  def psf_fwhm(self):
    return self._psf_fwhm

  @psf_fwhm.setter
  def psf_fwhm(self, val):
    self._psf_fwhm = val

  @property
  def readout_noise(self):
    return self._readout_noise

  @readout_noise.setter
  def readout_noise(self, val):
    self._readout_noise = val

  @property
  def add_air(self):
    return self._add_air

  @add_air.setter
  def add_air(self, val):
    self._add_air = val

  @property
  def add_water(self):
    return self._add_water

  @add_water.setter
  def add_water(self, val):
    self._add_water = val

  @property
  def detector(self):
    return self._detector

  @detector.setter
  def detector(self, val):
    self._detector = val

  @property
  def rois(self):
    return self._rois

  @rois.setter
  def rois(self, val):
    self._rois = val

  @property
  def using_omp(self):
    return self._using_omp

  @using_omp.setter
  def using_omp(self, val):
    assert val in (True, False)
    self._using_omp = val

  @property
  def using_cuda(self):
    return self._using_cuda

  @using_cuda.setter
  def using_cuda(self, val):
    assert val in (True, False)
    self._using_cuda = val

  @property
  def include_noise(self):
    return self._include_noise

  @include_noise.setter
  def include_noise(self, val):
    self._include_noise = val

  def update_Fhkl_tuple(self):
    if self.crystal.miller_array is not None:
      self.D.Fhkl_tuple = (
        self.crystal.miller_array.indices(), self.crystal.miller_array.data())

  def _crystal_properties(self):
<<<<<<< HEAD
    self.D.xtal_shape = self.crystal.xtal_shape
    self.update_Fhkl_tuple()
    self.D.Amatrix = Amatrix_dials2nanoBragg(self.crystal.dxtbx_crystal)
    Nabc = tuple([int(round(x)) for x in self.crystal.Ncells_abc])
    if len(Nabc) == 1:
      Nabc = Nabc[0], Nabc[0], Nabc[0]

    self.D.Ncells_abc = Nabc
    self.D.mosaic_spread_deg = self.crystal.mos_spread_deg
    self.D.mosaic_domains = self.crystal.n_mos_domains
    self.D.set_mosaic_blocks(SimData.Umats(self.crystal.mos_spread_deg, self.crystal.n_mos_domains,
                                           seed=self.mosaic_seeds[0], norm_dist_seed=self.mosaic_seeds[1]) )
=======
    if self.crystal is not None:
      self.D.xtal_shape = self.crystal.xtal_shape
      self.update_Fhkl_tuple()
      self.D.Amatrix = Amatrix_dials2nanoBragg(self.crystal.dxtbx_crystal)
      self.D.Ncells_abc = self.crystal.Ncells_abc
      self.D.mosaic_spread_deg = self.crystal.mos_spread_deg
      self.D.mosaic_domains = self.crystal.n_mos_domains
      self.D.set_mosaic_blocks(SimData.Umats(self.crystal.mos_spread_deg, self.crystal.n_mos_domains,
                                             seed=self.mosaic_seeds[0], norm_dist_seed=self.mosaic_seeds[1]) )
>>>>>>> 7ae527a2

  def _beam_properties(self):
    self.D.xray_beams = self.beam.xray_beams
    self.D.beamsize_mm = self.beam.size_mm

  def _seedlings(self):
    self.D.seed = self.seed
    self.D.calib_seed = self.seed
    self.D.mosaic_seed = self.seed

  def determine_spot_scale(self):
    if self.crystal is None:
      return 1
    if self.beam.size_mm <= self.crystal.thick_mm:
      illum_xtal_vol = self.crystal.thick_mm * self.beam.size_mm ** 2
    else:
      illum_xtal_vol = self.crystal.thick_mm ** 3
    mosaic_vol = self.D.xtal_size_mm[0] * self.D.xtal_size_mm[1] * self.D.xtal_size_mm[2]
    return illum_xtal_vol / mosaic_vol

  def update_nanoBragg_instance(self, parameter, value):
    setattr(self.D, parameter, value)

  @property
  def panel_id(self):
    return self._panel_id

  @panel_id.setter
  def panel_id(self, val):
    if val >= len(self.detector):
      raise ValueError("panel id cannot be larger than the number of panels in detector (%d)" % len(self.detector))
    if val <0:
      raise ValueError("panel id cannot be negative!")
    if self.D is None:
      self._panel_id = 0
    else:
      self.D.set_dxtbx_detector_panel(self.detector[int(val)], self.beam.nanoBragg_constructor_beam.get_s0())
      self._panel_id = int(val)

  def instantiate_nanoBragg(self, verbose=0, oversample=0, device_Id=0, adc_offset=0, default_F=1000.0, interpolate=0,
                            pid=0):
    self.D = nanoBragg(self.detector, self.beam.nanoBragg_constructor_beam, verbose=verbose,
                       panel_id=int(pid))
    self._seedlings()
    self.D.interpolate = interpolate
    self._crystal_properties()
    self._beam_properties()
    self.D.spot_scale = self.determine_spot_scale()
    self.D.adc_offset_adu = adc_offset
    self.D.default_F = default_F
    if oversample > 0:
      self.D.oversample = oversample
    if self.using_cuda:
      self.D.device_Id = device_Id
    self._full_roi = self.D.region_of_interest

  def generate_simulated_image(self, instantiate=False):
    if instantiate:
      self.instantiate_nanoBragg()
    self._add_nanoBragg_spots()
    self.D.raw_pixels /= len(self.beam.xray_beams)
    self._add_background()
    if self.include_noise:
      self._add_noise()
    return self.D.raw_pixels.as_numpy_array()

  def _add_nanoBragg_spots(self):
    rois = self.rois
    if rois is None:
      rois = [self._full_roi]
    _rawpix = None # cuda_add_spots doesnt add spots, it resets each time.. hence we need this
    for roi in rois:
      self.D.region_of_interest = roi
      if self.using_cuda:
        self.D.add_nanoBragg_spots_cuda()
        if _rawpix is None and len(rois) > 1:
          _rawpix = deepcopy(self.D.raw_pixels)
        elif _rawpix is not None:
          _rawpix += self.D.raw_pixels

      elif self.using_omp:
        from boost_adaptbx.boost.python import streambuf  # will deposit printout into dummy StringIO as side effect
        from six.moves import StringIO
        self.D.add_nanoBragg_spots_nks(streambuf(StringIO()))
      else:
        self.D.add_nanoBragg_spots()

    if self.using_cuda and _rawpix is not None:
      self.D.raw_pixels = _rawpix

  def _add_background(self):
    if self.background_raw_pixels is not None:
      self.D.raw_pixels += self.background_raw_pixels
    else:
      if self.add_water:
        print('add water %f mm' % self.water_path_mm)
        water_scatter = flex.vec2_double([
          (0, 2.57), (0.0365, 2.58), (0.07, 2.8), (0.12, 5), (0.162, 8), (0.18, 7.32), (0.2, 6.75),
          (0.216, 6.75), (0.236, 6.5), (0.28, 4.5), (0.3, 4.3), (0.345, 4.36), (0.436, 3.77), (0.5, 3.17)])
        self.D.Fbg_vs_stol = water_scatter
        self.D.amorphous_sample_thick_mm = self.water_path_mm
        self.D.amorphous_density_gcm3 = 1
        self.D.amorphous_molecular_weight_Da = 18
        self.D.add_background(1, 0)
      if self.add_air:
        print('add air %f mm' % self.air_path_mm)
        air_scatter = flex.vec2_double([(0, 14.1), (0.045, 13.5), (0.174, 8.35), (0.35, 4.78), (0.5, 4.22)])
        self.D.Fbg_vs_stol = air_scatter
        self.D.amorphous_sample_thick_mm = self.air_path_mm
        self.D.amorphous_density_gcm3 = 0.0012
        self.D.amorphous_sample_molecular_weight_Da = 28
        self.D.add_background(1, 0)

  def _add_noise(self):
    self.D.detector_psf_kernel_radius_pixels = 5
    self.D.detector_psf_type = shapetype.Unknown
    self.D.detector_psf_fwhm_mm = self.psf_fwhm
    self.D.readout_noise = self.readout_noise
    self.D.quantum_gain = self.gain
    self.D.add_noise()

  @staticmethod
  def simple_detector(detector_distance_mm, pixelsize_mm, image_shape, fast=(1, 0, 0), slow=(0, -1, 0)):
    from dxtbx.model.detector import DetectorFactory
    import numpy as np
    trusted_range = (0, 200000000000000.0)
    detsize_s = image_shape[0] * pixelsize_mm
    detsize_f = image_shape[1] * pixelsize_mm
    cent_s = (detsize_s + pixelsize_mm * 2) / 2.0
    cent_f = (detsize_f + pixelsize_mm * 2) / 2.0
    beam_axis = np.cross(fast, slow)
    origin = -np.array(fast) * cent_f - np.array(slow) * cent_s + beam_axis * detector_distance_mm
    return DetectorFactory.make_detector('', fast, slow, origin, (
      pixelsize_mm, pixelsize_mm), image_shape, trusted_range)


if __name__ == '__main__':
  S = SimData()
  img = S.generate_simulated_image(instantiate=True)
  print('Maximum pixel value: %.3g' % img.max())
  print('Minimum pixel value: %.3g' % img.min())<|MERGE_RESOLUTION|>--- conflicted
+++ resolved
@@ -40,7 +40,7 @@
 
 class SimData:
 
-  def __init__(self, use_default_crystal=False):
+  def __init__(self, use_default_crystal=True):
     self.detector = SimData.simple_detector(180, 0.1, (512, 512))
     self.seed = 1
     self.crystal = NBcrystal(use_default_crystal=use_default_crystal)
@@ -54,6 +54,7 @@
     self.using_cuda = False
     self.using_omp = False
     self.rois = None
+    self.panel_id = 0
     self.readout_noise = 3
     self.gain = 1
     self.psf_fwhm = 0
@@ -223,20 +224,6 @@
         self.crystal.miller_array.indices(), self.crystal.miller_array.data())
 
   def _crystal_properties(self):
-<<<<<<< HEAD
-    self.D.xtal_shape = self.crystal.xtal_shape
-    self.update_Fhkl_tuple()
-    self.D.Amatrix = Amatrix_dials2nanoBragg(self.crystal.dxtbx_crystal)
-    Nabc = tuple([int(round(x)) for x in self.crystal.Ncells_abc])
-    if len(Nabc) == 1:
-      Nabc = Nabc[0], Nabc[0], Nabc[0]
-
-    self.D.Ncells_abc = Nabc
-    self.D.mosaic_spread_deg = self.crystal.mos_spread_deg
-    self.D.mosaic_domains = self.crystal.n_mos_domains
-    self.D.set_mosaic_blocks(SimData.Umats(self.crystal.mos_spread_deg, self.crystal.n_mos_domains,
-                                           seed=self.mosaic_seeds[0], norm_dist_seed=self.mosaic_seeds[1]) )
-=======
     if self.crystal is not None:
       self.D.xtal_shape = self.crystal.xtal_shape
       self.update_Fhkl_tuple()
@@ -246,7 +233,6 @@
       self.D.mosaic_domains = self.crystal.n_mos_domains
       self.D.set_mosaic_blocks(SimData.Umats(self.crystal.mos_spread_deg, self.crystal.n_mos_domains,
                                              seed=self.mosaic_seeds[0], norm_dist_seed=self.mosaic_seeds[1]) )
->>>>>>> 7ae527a2
 
   def _beam_properties(self):
     self.D.xray_beams = self.beam.xray_beams
