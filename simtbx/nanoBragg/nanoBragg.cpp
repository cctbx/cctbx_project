--- conflicted
+++ resolved
@@ -186,11 +186,7 @@
     spindle_vector[2] = fdet_vector[2];
     spindle_vector[3] = fdet_vector[3];
     unitize(spindle_vector,spindle_vector);
-<<<<<<< HEAD
-    user_beam=true;
-=======
     user_beam=true;//needed for tilted dxtbx geometries, locks user (dxtbx) geom in place
->>>>>>> 7ae527a2
 
     /* NOT IMPLEMENTED: read in any other stuff?  */
     /*TODO: consider reading in a crystal model as well, showing params without crystal model can be confusing*/
@@ -800,7 +796,6 @@
     {
         if(! user_beam)
         {
-        //printf("HITTTTTTTT!");
             Xbeam = Xclose;
             Ybeam = Yclose;
         }
@@ -1260,16 +1255,9 @@
     /* make sure beam center is preserved */
     if(detector_pivot == BEAM){
         if(verbose) printf("pivoting detector around direct beam spot\n");
-        //printf("BIGZSZZZZ");
         pix0_vector[1] = -Fbeam*fdet_vector[1]-Sbeam*sdet_vector[1]+distance*beam_vector[1];
         pix0_vector[2] = -Fbeam*fdet_vector[2]-Sbeam*sdet_vector[2]+distance*beam_vector[2];
         pix0_vector[3] = -Fbeam*fdet_vector[3]-Sbeam*sdet_vector[3]+distance*beam_vector[3];
-        //SCITBX_EXAMINE(Fbeam);
-        //SCITBX_EXAMINE(Sbeam);
-        //SCITBX_EXAMINE(pix0_vector[1]);
-        //SCITBX_EXAMINE(pix0_vector[2]);
-        //SCITBX_EXAMINE(pix0_vector[3]);
-        //printf("BIGZSZZZZ");
     }
 
     /* what is the point of closest approach between sample and detector? */
@@ -2178,7 +2166,7 @@
             init_beam();
         }
         /* make sure stored source intensities are fractional */
-        double norm = flux_sum ; //sources;
+        double norm = flux_sum/sources;
         for (i=0; i < sources && norm>0.0; ++i)
         {
             source_I[i] /= norm;
@@ -2972,24 +2960,6 @@
             {
                 if((fpixel==printout_fpixel && spixel==printout_spixel) || printout_fpixel < 0)
                 {
-                    //printf("LAKSLDKLASKDLKSLAKDA\n");
-                    //SCITBX_EXAMINE(scattering[1]);
-                    //SCITBX_EXAMINE(scattering[2]);
-                    //SCITBX_EXAMINE(scattering[3]);
-
-                    //SCITBX_EXAMINE(incident[1]);
-                    //SCITBX_EXAMINE(incident[2]);
-                    //SCITBX_EXAMINE(incident[3]);
-
-                    //SCITBX_EXAMINE(diffracted[1]) ;
-                    //SCITBX_EXAMINE(diffracted[2]) ;
-                    //SCITBX_EXAMINE(diffracted[3]) ;
-
-                    //SCITBX_EXAMINE(pix0_vector[1]);
-                    //SCITBX_EXAMINE(pix0_vector[2]);
-                    //SCITBX_EXAMINE(pix0_vector[3]);
-
-                    //printf("LAKSLDKLASKDLKSLAKDA\n");
                     twotheta = atan2(sqrt(pixel_pos[2]*pixel_pos[2]+pixel_pos[3]*pixel_pos[3]),pixel_pos[1]);
                     test = sin(twotheta/2.0)/(lambda0*1e10);
                     printf("%4d %4d : stol = %g or %g\n", fpixel,spixel,stol,test);
@@ -3006,15 +2976,12 @@
                     printf("X: %11.8f %11.8f %11.8f\n",a[1]*1e10,b[1]*1e10,c[1]*1e10);
                     printf("Y: %11.8f %11.8f %11.8f\n",a[2]*1e10,b[2]*1e10,c[2]*1e10);
                     printf("Z: %11.8f %11.8f %11.8f\n",a[3]*1e10,b[3]*1e10,c[3]*1e10);
-<<<<<<< HEAD
-=======
                     SCITBX_EXAMINE(fluence);
                     SCITBX_EXAMINE(source_I[0]);
                     SCITBX_EXAMINE(spot_scale);
                     SCITBX_EXAMINE(Na);
                     SCITBX_EXAMINE(Nb);
                     SCITBX_EXAMINE(Nc);
->>>>>>> 7ae527a2
                     SCITBX_EXAMINE(airpath);
                     SCITBX_EXAMINE(Fclose);
                     SCITBX_EXAMINE(Sclose);
